--- conflicted
+++ resolved
@@ -124,11 +124,7 @@
 
 ## Contributing
 
-<<<<<<< HEAD
-Contributions and collaborations are welcome and highly appreciated. Please check out the [contributor guide](CONTRIBUTING.md) for how to get involved.
-=======
 Contributions and collaborations are welcome and highly appreciated. Please check out the [contributor guide](https://github.com/leptonai/leptonai-sdk/blob/main/CONTRIBUTING.md) for how to get involved.
->>>>>>> 9d155869
 
 ## License
 
