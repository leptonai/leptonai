--- conflicted
+++ resolved
@@ -14,17 +14,14 @@
     click_group,
     catch_deprecated_flag,
     check,
-<<<<<<< HEAD
-    _get_valid_nodegroup_ids,
-    _get_valid_node_ids,
-    _get_newest_job_by_name,
-    build_dashboard_job_url,
-=======
     make_container_ports_from_str_list,
     _validate_queue_priority,
     apply_nodegroup_and_queue_config,
->>>>>>> e17d2ffc
-)
+    _get_newest_job_by_name,
+)
+
+from .util import make_container_port_from_string  # noqa: F401
+
 from leptonai.api.v1.photon import make_mounts_from_strings, make_env_vars_from_strings
 from leptonai.config import BASE_IMAGE, VALID_SHAPES
 
@@ -196,8 +193,6 @@
 
     return filtered_jobs
 
-
-<<<<<<< HEAD
 _supported_time_formats_job_schedule = """
     Supported formats:
         - Full Date and Time:
@@ -227,66 +222,6 @@
         """
 
 
-def _validate_queue_priority(ctx, param, value):
-    if value is None:
-        return value
-
-    priority_mapping = {
-        "l": "low-1000",
-        "low": "low-1000",
-        "low-1": "low-1000",
-        "low-2": "low-2000",
-        "low-3": "low-3000",
-        "m": "mid-4000",
-        "mid": "mid-4000",
-        "mid-4": "mid-4000",
-        "mid-5": "mid-5000",
-        "mid-6": "mid-6000",
-        "h": "high-7000",
-        "high": "high-7000",
-        "high-7": "high-7000",
-        "high-8": "high-8000",
-        "high-9": "high-9000",
-    }
-    # Allow direct use of canonical priority strings such as "mid-6000"
-    priority_mapping.update({v: v for v in priority_mapping.values()})
-    num_priority_mapping = {
-        1: "low-1000",
-        2: "low-2000",
-        3: "low-3000",
-        4: "mid-4000",
-        5: "mid-5000",
-        6: "mid-6000",
-        7: "high-7000",
-        8: "high-8000",
-        9: "high-9000",
-    }
-
-    # Check if the value is a recognized keyword
-    if isinstance(value, str):
-        value_lower = value.lower()
-        if value_lower in priority_mapping:
-            return priority_mapping[value_lower]
-
-    # Check if the value is a valid integer within the range
-    try:
-        priority = int(value)
-        if 1 <= priority <= 9:
-            return num_priority_mapping[priority]
-    except ValueError:
-        pass
-=======
-def _get_newest_job_by_name(job_name: str) -> LeptonJob:
-    client = APIClient()
-
-    job_list = client.job.list_all(q=job_name)
-    exact_matches = [j for j in job_list if j.metadata.name == job_name]
->>>>>>> e17d2ffc
-
-    if not exact_matches:
-        return None
-    return max(exact_matches, key=lambda j: j.metadata.created_at)
-
 
 @click_group()
 def job():
@@ -543,7 +478,6 @@
     ),
 )
 @click.option(
-<<<<<<< HEAD
     "--start-at",
     type=str,
     help=(
@@ -551,7 +485,8 @@
         " will start immediately."
     )
     + _supported_time_formats_job_schedule,
-=======
+)
+@click.option(
     "--allow-burst-to-other-reservation",
     is_flag=True,
     default=False,
@@ -560,7 +495,6 @@
         " other reservations. Be aware that when a new workload bound to those"
         " reservations starts, your job may be evicted."
     ),
->>>>>>> e17d2ffc
 )
 def create(
     name,
@@ -590,11 +524,8 @@
     visibility,
     shared_memory_size,
     with_reservation,
-<<<<<<< HEAD
     start_at,
-=======
     allow_burst_to_other_reservation,
->>>>>>> e17d2ffc
 ):
     """
     Creates a job.
