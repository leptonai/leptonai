--- conflicted
+++ resolved
@@ -780,18 +780,8 @@
 
     jobs = client.job.list_all(**list_params)
 
-<<<<<<< HEAD
     _display_jobs_table(jobs, client.get_workspace_id())
-=======
-    if node_group:
-        job_filtered = _filter_jobs(jobs, None, node_group_patterns=node_group)
-    else:
-        job_filtered = jobs
-
-    _display_jobs_table(
-        job_filtered, dashboard_base_url=client.get_dashboard_base_url()
-    )
->>>>>>> 877eb1bc
+
 
 
 @job.command()
@@ -865,18 +855,12 @@
         list_params["node_groups"] = list(node_group)
 
     jobs = client.job.list_all(**list_params)
-<<<<<<< HEAD
-    job_filtered = _filter_jobs(jobs, exact_users=user)
-=======
 
     job_filtered = _filter_jobs(
         jobs,
-        None,
-        node_group_patterns=node_group,
         exact_users=user,
         exact_names=name,
     )
->>>>>>> 877eb1bc
 
     if len(job_filtered) == 0:
         console.print(
@@ -986,18 +970,12 @@
         list_params["node_groups"] = list(node_group)
 
     jobs = client.job.list_all(**list_params)
-<<<<<<< HEAD
-    job_filtered = _filter_jobs(jobs, exact_users=user)
-=======
 
     job_filtered = _filter_jobs(
         jobs,
-        None,
-        node_group_patterns=node_group,
         exact_users=user,
         exact_names=name,
     )
->>>>>>> 877eb1bc
 
     if len(job_filtered) == 0:
         console.print(
