import json
import os
import subprocess
import sys
import time
from loguru import logger
from rich.console import Console
from rich.table import Table
from rich.theme import Theme
from .constants import STORAGE_DISPLAY_PREFIX_LAST, STORAGE_DISPLAY_PREFIX_MIDDLE
import click

from .util import (
    click_group,
    sizeof_fmt,
    check,
    _get_only_replica_public_ip,
)
from ..api.v1.client import APIClient

custom_theme = Theme({
    "directory": "bold cyan",
})

console = Console(highlight=False, theme=custom_theme)


def print_dir_contents(dir_path, dir_infos):
    """
    Format the contents of a directory for printing.

    :param str dir_path: path to the parent directory

    :param list dir_json: list of files and directories in the parent directory
    """
    num_directories = 0
    num_files = 0
    for i, dir_info in enumerate(dir_infos):
        console.print(f"[directory]{dir_path}[/directory]") if i == 0 else None
        prefix = (
            STORAGE_DISPLAY_PREFIX_LAST
            if i == len(dir_infos) - 1
            else STORAGE_DISPLAY_PREFIX_MIDDLE
        )
        if dir_info.type == "dir":
            num_directories += 1
            msg = f"{prefix} [directory]{dir_info.name}/[/directory]"
        else:
            num_files += 1
            msg = f"{prefix} {dir_info.name}"
        console.print(msg)

    dir_tense = "directory" if num_directories == 1 else "directories"
    file_tense = "file" if num_files == 1 else "files"
    console.print(f"{num_directories} {dir_tense}, {num_files} {file_tense}")


@click_group()
def storage():
    """
    Manage File storage on the Lepton AI cloud.

    Lepton AI provides a file storage service that allows you to store files and
    directories on the cloud. The storage is persistent and is associated with
    your workspace. You can mount the storage when you launch a photon and
    access the files and directories from your photon code as if they were on
    a standard POSIX filesystem.

    The file commands allow you to list, upload, download, and delete files
    and directories in your workspace.
    """
    pass


@storage.command()
def du():
    """
    Returns total disk usage of the workspace
    """
    client = APIClient()

    file_system = client.storage.total_file_system_usage_bytes()

    logger.trace(json.dumps(client.job.safe_json(file_system), indent=2))

    humanized_usage = sizeof_fmt(file_system.status.total_usage_bytes)

    console.print(f"Total disk usage: {humanized_usage}")


@storage.command()
@click.argument("path", type=str, default="/")
@click.option(
    "--file-system",
    "-fs",
    default=None,
    type=str,
    help="File system name, only for user with dedicated file system",
)
def ls(path, file_system):
    """
    List the contents of a directory of the current file storage.
    """
    fs_info = " in " + file_system if file_system else None
    client = APIClient()
    check(
        client.storage.check_exists(path, file_system),
        f"[red]{path}{fs_info}[/] not found",
    )

    dir_infos = client.storage.get_dir(path, file_system)

    print_dir_contents(path, dir_infos)


def join_path(path, file_name):
    if not file_name:
        return path
    if not path.endswith("/"):
        path = path + "/"
    return path + file_name


@storage.command()
@click.argument("path", type=str, default="/")
@click.option("--name", "-n", default=None, type=str)
def find(
    path,
    name,
):
    joined_path = join_path(path, name)
    client = APIClient()
    is_exist = client.storage.check_exists(joined_path)

    if not is_exist:
        console.print(f"[red]{joined_path}[/] not found")
    else:
        console.print(f"[green]{joined_path}[/]")


@storage.command()
@click.argument("path", type=str)
@click.option(
    "--file-system",
    "-fs",
    default=None,
    type=str,
    help="File system name, only for user with dedicated file system",
)
def rm(path, file_system):
    """
    Delete a file in the file storage of the current workspace. Note that wildcard is
    not supported yet.
    """
    client = APIClient()

    fs_info = " in " + file_system if file_system else None
    check(
        client.storage.check_exists(path, file_system),
        f"[red]{path}{fs_info}[/] not found",
    )

    if (client.storage.get_file_type(path, file_system)) == "dir":
        console.print(
            f"[red]{path}[/] is a directory. Use [red]rmdir {path}[/] to delete"
            " directories."
        )
        sys.exit(1)

    client.storage.delete_file_or_dir(path, file_system)
    console.print(f"Deleted [green]{path}[/].")


@storage.command()
def ls_file_system():
    client = APIClient()

    table = Table(
        show_header=True,
        header_style="bold magenta",
        show_lines=True,
    )

    table.add_column("File System Name")
    table.add_column("Total Usage (Bytes)")
    for fs in client.storage.list_storage():
        table.add_row(fs.metadata.name, str(fs.status.total_usage_bytes))

    console.print(table)


@storage.command()
@click.argument("path", type=str)
@click.option(
    "--file-system",
    "-fs",
    default=None,
    type=str,
    help="File system name, only for user with dedicated file system",
)
def rmdir(path, file_system):
    """
    Delete a directory in the file storage of the current workspace. The directory
    must be empty. Note that wildcard is not supported yet.
    """
    client = APIClient()

    fs_info = " in " + file_system if file_system else None
    check(
        client.storage.check_exists(path, file_system),
        f"[red]{path}{fs_info}[/] not found",
    )

    if (client.storage.get_file_type(path, file_system)) != "dir":
        console.print(
            f"[red]{path}[/] is a file. Use [red]rm {path}[/] to delete files."
        )
        sys.exit(1)

    client.storage.delete_file_or_dir(path, file_system)
    console.print(f"Deleted [green]{path}[/].")


@storage.command()
@click.argument("path", type=str)
@click.option(
    "--file-system",
    "-fs",
    default=None,
    type=str,
    help="File system name, only for user with dedicated file system",
)
def mkdir(path, file_system):
    """
    Create a directory in the file storage of the current workspace.
    """
    client = APIClient()
    client.storage.create_dir(path, file_system)
    console.print(f"Created directory [green]{path}[/].")


@storage.command()
@click.argument("local_path", type=str)
@click.argument("remote_path", type=str, default="/")
@click.option(
    "--rsync",
    is_flag=True,
    help=(
        "Upload large files over 1 GBs with rsync for sustainability. Rsync is "
        "only available for standard and enterprise workspace plan. Add -p to show "
        "the progress."
    ),
)
@click.option(
    "--recursive",
    "-r",
    is_flag=True,
    help="Upload directories recursively. Only supported with --rsync.",
)
@click.option(
    "--progress",
    "-p",
    is_flag=True,
    help="Show progress. Only supported with --rsync.",
)
@click.option(
    "--file-system",
    "-fs",
    default=None,
    type=str,
    help="File system name, only for user with dedicated file system",
)
@click.option(
<<<<<<< HEAD
    "--suppress-output",
    is_flag=True,
    hidden=True,
    help="Suppress output when called from another command",
)
def upload(
    local_path, remote_path, rsync, recursive, progress, file_system, suppress_output
=======
    "--auto-recover",
    "-ar",
    type=int,
    help=(
        "Enable automatic recovery of interrupted transfers. Specify the maximum"
        " number of retry attempts. Uses rsync's --partial option to resume transfers."
    ),
    default=1,
)
def upload(
    local_path,
    remote_path,
    rsync,
    recursive,
    progress,
    file_system,
    auto_recover,
>>>>>>> 28f32b04
):
    """
    Upload a local file to the storage of the current workspace. If remote_path
    is not specified, the file will be uploaded to the root directory of the
    storage. If remote_path is a directory, you need to append a "/", and the
    file will be uploaded to that directory with its local name.
    """
    # if the remote path is a directory, upload the file with its local name to that directory
    client = APIClient()

    if remote_path[-1] == "/":
        remote_path = remote_path + local_path.split("/")[-1]

    if recursive and not rsync:
        console.print("Cannot use --recursive without --rsync")
        sys.exit(1)
    if progress and not rsync:
        console.print("Cannot use --progress without --rsync")
        sys.exit(1)
    if auto_recover != 1 and not rsync:
        console.print("Cannot use --auto_recover without --rsync")

    if rsync:
        console.print(
            f"Uploading file(or directory) [green]{local_path}[/] to"
            f" [green]{remote_path}[/] with rsync..."
        )

        name = "storage-rsync-by-lepton"

        lepton_deployment = client.deployment.get(name)
        port = lepton_deployment.spec.container.ports[0].host_port
        ip = _get_only_replica_public_ip(name)

        workspace_id = client.get_workspace_id()

        pwd = ""
        for env in lepton_deployment.spec.envs:
            if env.name == "PASSWORD":
                pwd = env.value
                break
        if pwd == "":
            console.print("Rsync password not found")
            sys.exit(1)

        env_vars = {"RSYNC_PASSWORD": pwd}
        flags = "-v"
        if recursive:
            flags += "a"
        if progress:
            flags += " --progress"
<<<<<<< HEAD
        command = (
            f"rsync {flags}"
            f" {local_path} rsync://{workspace_id}@{ip}:{port}/volume{remote_path}"
        )
        console.print(f"Running command: [bold]{command}[/]")

        process = subprocess.Popen(
            command,
            stdout=subprocess.PIPE,
            stderr=subprocess.STDOUT,
            env=env_vars,
            shell=True,
            universal_newlines=True,
        )

        for line in process.stdout:
            print(line, end="")
        process.wait()
=======

        attempts = auto_recover
        while attempts > 0:

            # On the final attempt, or if there's only one attempt,
            # we don't add --partial to ensure rsync cleans up any .partial files.
            cur_flags = flags + " --partial" if attempts > 1 else flags
            command = (
                f"rsync {cur_flags}"
                f" {local_path} rsync://{workspace_id}@{ip}:{port}/volume{remote_path}"
            )
            console.print(f"Running command: [bold]{command}[/]")

            process = subprocess.Popen(
                command,
                stdout=subprocess.PIPE,
                stderr=subprocess.STDOUT,
                env=env_vars,
                shell=True,
                universal_newlines=True,
            )

            for line in process.stdout:
                print(line, end="")
            process.wait()

            return_code = process.returncode

            # Break the loop if rsync is successful
            if return_code == 0:
                break

            # If attempts is 0, the loop will not be re-entered.
            console.print(f"[red]Rsync failed[/] with exit code {return_code}.")
            attempts -= 1
            if attempts > 0:
                console.print("[green]Retrying... [/]")
                time.sleep(3)

        if attempts <= 0:
            console.print(
                f"[red]Upload of {local_path} to {remote_path} failed after"
                f" {auto_recover} attempts.[/] You can rerun the [bold]lep storage"
                " upload -rsync --progress -ar <larger retry time>[/] command to retry"
                " the upload if there is a potential internet connection issue."
            )
            sys.exit(1)
>>>>>>> 28f32b04
        return

    client.storage.create_file(local_path, remote_path, file_system)

    if not suppress_output:
        console.print(
            f"Uploaded file [green]{local_path}[/] to [green]{remote_path}[/]"
        )


@storage.command()
@click.argument("remote_path", type=str)
@click.argument("local_path", type=str, default="")
@click.option(
    "--file-system",
    "-fs",
    default=None,
    type=str,
    help="File system name, only for user with dedicated file system",
)
@click.option(
    "--suppress-output",
    is_flag=True,
    hidden=True,
    help="Suppress output when called from another command",
)
def download(remote_path, local_path, file_system, suppress_output):
    """
    Download a remote file. If no local path is specified, the file will be
    downloaded to the current working directory with the same name as the remote
    file.
    """
    client = APIClient()

    fs_info = " in " + file_system if file_system else None
    check(
        client.storage.check_exists(remote_path, file_system),
        f"[red]{remote_path}{fs_info}[/] not found",
    )

    if client.storage.get_file_type(remote_path, file_system) != "file":
        console.print(f"[red]{remote_path}[/] is not a file")
        sys.exit(1)

    remote_file_name = remote_path.split("/")[-1]
    # handle no local path specified by using cwd
    if local_path == "":
        local_path = os.path.join(os.getcwd(), remote_file_name)
    # handle relative local paths by prepending the cwd
    if local_path[0] != os.sep:
        local_path = os.path.join(os.getcwd(), local_path)
    # if local path is a directory, download to that directory with the remote file name
    if os.path.isdir(local_path):
        local_path = os.path.join(local_path, remote_file_name)
    # check if local path's parent directory exists
    check(
        os.path.exists(os.path.dirname(local_path)),
        f"[red]local path {local_path} does not exist[/]",
    )

    client.storage.get_file(remote_path, local_path, file_system)

    if not suppress_output:
        console.print(
            f"Downloaded file [green]{remote_path}[/] to [green]{local_path}[/]"
        )


def add_command(click_group):
    # Backward compatibility: if users stil call "lep storage", keep it working.
    click_group.add_command(storage)
    click_group.add_command(storage, name="file")<|MERGE_RESOLUTION|>--- conflicted
+++ resolved
@@ -271,15 +271,12 @@
     help="File system name, only for user with dedicated file system",
 )
 @click.option(
-<<<<<<< HEAD
     "--suppress-output",
     is_flag=True,
     hidden=True,
     help="Suppress output when called from another command",
 )
-def upload(
-    local_path, remote_path, rsync, recursive, progress, file_system, suppress_output
-=======
+@click.option(
     "--auto-recover",
     "-ar",
     type=int,
@@ -297,7 +294,7 @@
     progress,
     file_system,
     auto_recover,
->>>>>>> 28f32b04
+    suppress_output,
 ):
     """
     Upload a local file to the storage of the current workspace. If remote_path
@@ -349,30 +346,9 @@
             flags += "a"
         if progress:
             flags += " --progress"
-<<<<<<< HEAD
-        command = (
-            f"rsync {flags}"
-            f" {local_path} rsync://{workspace_id}@{ip}:{port}/volume{remote_path}"
-        )
-        console.print(f"Running command: [bold]{command}[/]")
-
-        process = subprocess.Popen(
-            command,
-            stdout=subprocess.PIPE,
-            stderr=subprocess.STDOUT,
-            env=env_vars,
-            shell=True,
-            universal_newlines=True,
-        )
-
-        for line in process.stdout:
-            print(line, end="")
-        process.wait()
-=======
 
         attempts = auto_recover
         while attempts > 0:
-
             # On the final attempt, or if there's only one attempt,
             # we don't add --partial to ensure rsync cleans up any .partial files.
             cur_flags = flags + " --partial" if attempts > 1 else flags
@@ -416,7 +392,6 @@
                 " the upload if there is a potential internet connection issue."
             )
             sys.exit(1)
->>>>>>> 28f32b04
         return
 
     client.storage.create_file(local_path, remote_path, file_system)
