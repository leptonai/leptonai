"""
Pod is a module that provides a way to create and manage Lepton AI Pods.

A Pod (short for "Lepton AI Pod") is a container runtime that allows you to
run interactive sessions on the Lepton AI cloud. Think of it as a remote
server that you can access via SSH, and use it as a remote development
environment. You can use it to run Jupyter notebooks, or to run a terminal
session, similar to a cloud VM but much more lightweight.
"""

from datetime import datetime
import re
import sys
import shlex

import click
from loguru import logger
from rich.console import Console
from rich.table import Table

from leptonai.config import VALID_SHAPES, DEFAULT_RESOURCE_SHAPE
from leptonai.api.v1 import types
from .util import (
    click_group,
    check,
    _get_only_replica_public_ip,
    _get_valid_nodegroup_ids,
)
from ..api.v1.client import APIClient
from ..api.v1.photon import make_mounts_from_strings, make_env_vars_from_strings
from ..api.v1.types.affinity import LeptonResourceAffinity
from ..api.v1.types.deployment import ResourceRequirement, LeptonContainer

console = Console(highlight=False)


@click_group()
def pod():
    """
    Manages pods on the Lepton AI cloud.

    A Pod (short for "Lepton AI Pod") is a container runtime that allows you to
    run interactive sessions on the Lepton AI cloud. Think of it as a remote
    server that you can access via SSH, and use it as a remote development
    environment. You can use it to run Jupyter notebooks, or to run a terminal
    session, similar to a cloud VM but much more lightweight.
    """
    pass


@pod.command()
@click.option("--name", "-n", type=str, help="Name of the pod to create.")
@click.option(
    "--resource-shape",
    type=str,
    help="Resource shape for the pod. Available types are: '"
    + "', '".join(VALID_SHAPES)
    + "'.",
    default=None,
)
@click.option(
    "--mount",
    help=(
        "Persistent storage to be mounted to the deployment, in the format"
        " `STORAGE_PATH:MOUNT_PATH`."
    ),
    multiple=True,
)
@click.option(
    "--env",
    "-e",
    help="Environment variables to pass to the deployment, in the format `NAME=VALUE`.",
    multiple=True,
)
@click.option(
    "--secret",
    "-s",
    help=(
        "Secrets to pass to the deployment, in the format `NAME=SECRET_NAME`. If"
        " secret name is also the environment variable name, you can"
        " omit it and simply pass `SECRET_NAME`."
    ),
    multiple=True,
)
@click.option(
    "--image-pull-secrets",
    type=str,
    help="Secrets to use for pulling images.",
    multiple=True,
)
@click.option(
    "--node-group",
    "-ng",
    "node_groups",
    help=(
        "Node group for the pod. If not set, use on-demand resources. You can repeat"
        " this flag multiple times to choose multiple node groups. Multiple node group"
        " option is currently not supported but coming soon for enterprise users. Only"
        " the first node group will be set if you input multiple node groups at this"
        " time."
    ),
    type=str,
    multiple=True,
)
@click.option("--container-image", type=str, help="Container image to run.")
@click.option(
    "--container-command",
    type=str,
    help=(
        "Command to run in the container. Your command should listen to the port"
        " specified by --container-port."
    ),
)
def create(
    name,
    resource_shape,
    mount,
    env,
    secret,
    image_pull_secrets,
    node_groups,
    container_image,
    container_command,
):
    """
    Creates a pod with the given resource shape, mount, env and secret.
    """
<<<<<<< HEAD
    spec_container = None
    if container_image or container_command:
        if container_image == None:
            console.print(
                "Error: container image and command must be specified together."
            )
            sys.exit(1)

        spec_container = LeptonContainer(
            image=container_image,
            command=shlex.split(container_command) if container_command else None,
        )
=======
    if resource_shape is None:
        available_types = "\n      ".join(VALID_SHAPES)
        console.print(
            "[red]Error: Missing option '--resource-shape'.[/] "
            f"Available types are:\n      {available_types}. \n"
        )
        sys.exit(1)
>>>>>>> b05e248e

    client = APIClient()

    resource_requirement = ResourceRequirement(
        resource_shape=resource_shape or DEFAULT_RESOURCE_SHAPE,
    )

    if node_groups:
        node_group_ids = _get_valid_nodegroup_ids(node_groups)
        # make sure affinity is initialized
        resource_requirement.affinity = LeptonResourceAffinity(
            allowed_dedicated_node_groups=node_group_ids,
        )

    try:
        deployment_user_spec = types.deployment.LeptonDeploymentUserSpec(
            container=spec_container,
            resource_requirement=resource_requirement,
            mounts=make_mounts_from_strings(mount),
            image_pull_secrets=image_pull_secrets,
            envs=make_env_vars_from_strings(list(env), list(secret)),
            is_pod=True,
        )
        deployment_spec = types.deployment.LeptonDeployment(
            metadata=types.common.Metadata(name=name),
            spec=deployment_user_spec,
        )

    except ValueError as e:
        console.print(f"Error encountered while processing pod configs:\n[red]{e}[/].")
        console.print("Failed to create pod.")
        sys.exit(1)

    client.photon.run(deployment_spec)

    console.print(f"Pod launched as [green]{name}[/]")


@pod.command(name="list")
@click.option(
    "--pattern",
    "-p",
    help="Regular expression pattern to filter pod names.",
    default=None,
)
def list_command(pattern):
    """
    Lists all pods in the current workspace.
    """
    client = APIClient()

    deployments = client.deployment.list_all()

    logger.trace(f"Deployments:\n{[d for d in deployments if d.spec.is_pod]}")
    pods = [
        d
        for d in deployments
        if d.spec.is_pod and (pattern is None or re.search(pattern, d.metadata.name))
    ]
    if len(pods) == 0:
        console.print("No pods found. Use `lep pod create` to create pods.")
        return 0
    ssh_ports = []
    tcp_ports = []
    for pod in pods:
        ports = pod.spec.container.ports
        port_pairs = [(p.container_port, p.host_port) for p in ports]
        check(
            len(port_pairs) == 2,
            f"Pod {pod.metadata.name} does not have exactly two ports. This is not"
            " supported.",
        )
        if port_pairs[0][0] == 2222:
            ssh_ports.append(port_pairs[0])
            tcp_ports.append(port_pairs[1])
        else:
            ssh_ports.append(port_pairs[1])
            tcp_ports.append(port_pairs[0])
    pod_ips = []
    for pod in pods:
        if pod.status.state not in ("Running", "Ready"):
            pod_ips.append(None)
            continue
        public_ip = _get_only_replica_public_ip(pod.metadata.name)
        pod_ips.append(public_ip)
    logger.trace(f"Pod IPs:\n{pod_ips}")

    table = Table(title="pods", show_lines=True)
    table.add_column("name")
    table.add_column("resource shape")
    table.add_column("status")
    table.add_column("ssh command")
    table.add_column("TCP port mapping")
    table.add_column("created at")
    for pod, ssh_port, tcp_port, pod_ip in zip(pods, ssh_ports, tcp_ports, pod_ips):
        table.add_row(
            pod.metadata.name,
            pod.spec.resource_requirement.resource_shape,
            pod.status.state,
            f"ssh -p {ssh_port[1]} root@{pod_ip}" if pod_ip is not None else "N/A",
            f"{tcp_port[0]} -> {tcp_port[1]} \n(pod  -> client)",
            datetime.fromtimestamp(pod.metadata.created_at / 1000).strftime(
                "%Y-%m-%d\n%H:%M:%S"
            ),
        )
    console.print(table)
    console.print(
        "Your initial ssh password is the workspace token.\nUse `lep workspace token`"
        " to get the token if needed."
    )
    return 0


@pod.command()
@click.option("--name", "-n", help="The pod name to remove.", required=True)
def remove(name):
    """
    Removes a pod.
    """

    client = APIClient()

    client.deployment.delete(name)
    console.log(f"Pod [green]{name}[/] removed.")

    return 0


def add_command(cli_group):
    cli_group.add_command(pod)<|MERGE_RESOLUTION|>--- conflicted
+++ resolved
@@ -125,20 +125,7 @@
     """
     Creates a pod with the given resource shape, mount, env and secret.
     """
-<<<<<<< HEAD
-    spec_container = None
-    if container_image or container_command:
-        if container_image == None:
-            console.print(
-                "Error: container image and command must be specified together."
-            )
-            sys.exit(1)
-
-        spec_container = LeptonContainer(
-            image=container_image,
-            command=shlex.split(container_command) if container_command else None,
-        )
-=======
+
     if resource_shape is None:
         available_types = "\n      ".join(VALID_SHAPES)
         console.print(
@@ -146,7 +133,19 @@
             f"Available types are:\n      {available_types}. \n"
         )
         sys.exit(1)
->>>>>>> b05e248e
+
+    spec_container = None
+    if container_image or container_command:
+        if container_image is None:
+            console.print(
+                "Error: container image and command must be specified together."
+            )
+            sys.exit(1)
+
+        spec_container = LeptonContainer(
+            image=container_image,
+            command=shlex.split(container_command) if container_command else None,
+        )
 
     client = APIClient()
 
