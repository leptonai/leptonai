--- conflicted
+++ resolved
@@ -12,11 +12,7 @@
 import json
 from datetime import datetime
 import re
-<<<<<<< HEAD
-import sys
 import shlex
-=======
->>>>>>> 694645c1
 
 import click
 from loguru import logger
@@ -39,11 +35,8 @@
 from ..api.v1.client import APIClient
 from ..api.v1.photon import make_mounts_from_strings, make_env_vars_from_strings
 from ..api.v1.types.affinity import LeptonResourceAffinity
-<<<<<<< HEAD
-from ..api.v1.types.deployment import ResourceRequirement, LeptonContainer
-=======
-from ..api.v1.types.deployment import ResourceRequirement, LeptonLog
->>>>>>> 694645c1
+from ..api.v1.types.deployment import ResourceRequirement, LeptonLog, LeptonContainer
+
 
 console = Console(highlight=False)
 
@@ -116,13 +109,12 @@
     type=str,
     multiple=True,
 )
-<<<<<<< HEAD
 @click.option("--container-image", type=str, help="Container image to run.")
 @click.option(
     "--container-command",
     type=str,
     help="Command to run in the container.",
-=======
+)
 @click.option(
     "--log-collection",
     "-lg",
@@ -131,7 +123,6 @@
         "Enable or disable log collection (true/false). If not provided, the workspace"
         " setting will be used."
     ),
->>>>>>> 694645c1
 )
 def create(
     name,
@@ -141,12 +132,9 @@
     secret,
     image_pull_secrets,
     node_groups,
-<<<<<<< HEAD
     container_image,
     container_command,
-=======
     log_collection,
->>>>>>> 694645c1
 ):
     """
     Creates a pod with the given resource shape, mount, env and secret.
