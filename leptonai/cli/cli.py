--- conflicted
+++ resolved
@@ -225,15 +225,6 @@
                 info = api_client.info()
                 ws_name = info.workspace_name
                 tier = info.workspace_tier
-<<<<<<< HEAD
-                # Be tolerant if version() returns None or an unexpected shape
-                _ver = api_client.version()
-                if isinstance(_ver, (list, tuple)) and len(_ver) > 0:
-                    version = ".".join(str(v) for v in _ver)
-                else:
-                    version = "unknown"
-=======
->>>>>>> 458b0a5b
 
                 indent = " " * 17  # match logo's left margin for alignment
                 console.print(f"{indent}{'Workspace':>12}: [#76B900]{ws_name}[/]")
