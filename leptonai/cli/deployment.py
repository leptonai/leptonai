import json
from datetime import datetime
import re
import sys
from typing import List, Optional, Union

import click
from loguru import logger
from rich.pretty import Pretty
from rich.table import Table
from rich.prompt import Confirm

from .util import (
    console,
    check,
    click_group,
    _validate_queue_priority,
    apply_nodegroup_and_queue_config,
    make_name_id_cell,
    colorize_state,
    format_timestamp_ms,
)

from leptonai.config import (
    VALID_SHAPES,
    DEFAULT_TIMEOUT,
    DEFAULT_RESOURCE_SHAPE,
    ENV_VAR_REQUIRED,
)
from ..api.v2.client import APIClient
from ..api.v1.deployment import make_token_vars_from_config
from ..api.v1.photon import make_mounts_from_strings, make_env_vars_from_strings
from ..api.v2.workspace_record import WorkspaceRecord
from ..api.v1.types.common import Metadata, LeptonVisibility, LeptonUserSecurityContext
from ..api.v1.types.deployment import (
    AutoScaler,
    HealthCheck,
    HealthCheckLiveness,
    LeptonDeployment,
    LeptonDeploymentState,
    LeptonDeploymentUserSpec,
    LeptonContainer,
    ResourceRequirement,
    ScaleDown,
    ContainerPort,
    AutoscalerTargetThroughput,
    LeptonLog,
    DeploymentSchedulingPolicy,
    SchedulingToggle,
)
from ..api.v1.types.photon import PhotonDeploymentTemplate
from ..api.v1.types.ingress import (
    AuthConfig,
    LoadBalanceConfig,
    LeastRequestLoadBalancer,
    MaglevLoadBalancer,
)


def _same_major_version(version_str_list: List[str]) -> bool:
    if len(version_str_list) < 2:
        return True

    def validate(v: str) -> bool:
        return bool(re.match(r"^\d+\.\d+$", v))

    if not all(validate(version_str) for version_str in version_str_list):
        return False

    version_major_list = [version.split(".")[0] for version in version_str_list]

    if not all(
        version_major == version_major_list[0] for version_major in version_major_list
    ):
        return False

    return True


def autoscale_flag_deprecation_warning(ctx, param, value):
    if value is not None:
        click.echo(
            f"""Warning: The '{param.name}' option will be deprecated in a future release. 
        Please consider using the new options for replica number and autoscale policy management: 
        '-r'
        '--replicas-static <replica_number>' 
        
        '-ad'  
        '--autoscale-down <replica_number>,<timeout>' 
         
        '-agu'
        '--autoscale-gpu-util <min_replica>,<max_replica>,<gpu-util-threshold>' 
        
        '-aq'
        '--autoscale-qpm <min_replica>,<max_replica>,<qpm-threshold>'
        
        please use lep endpoint create -h for more information.
        """,
            err=True,
        )
    return value


def validate_autoscale_options(ctx, param, value):
    replicas_static = ctx.params.get("replicas_static")
    autoscale_down = ctx.params.get("autoscale_down")
    autoscale_gpu_util = ctx.params.get("autoscale_gpu_util")
    autoscale_qpm = ctx.params.get("autoscale_qpm")
    no_traffic_timeout = ctx.params.get("no_traffic_timeout")
    target_gpu_utilization = ctx.params.get("target_gpu_utilization")
    max_replicas = ctx.params.get("max_replicas")
    min_replicas = ctx.params.get("min_replicas")

    num_new_options = sum(
        option is not None
        for option in [
            replicas_static,
            autoscale_down,
            autoscale_gpu_util,
            autoscale_qpm,
        ]
    )
    if num_new_options > 1:
        raise click.UsageError(
            "You cannot use --replicas-static, --autoscale-down, --autoscale-gpu-util,"
            " and autoscale-qpm options together. Please specify only one."
        )

    num_old_options = sum(
        option is not None
        for option in [
            no_traffic_timeout,
            target_gpu_utilization,
            max_replicas,
        ]
    )

    if num_new_options > 0 and (
        num_old_options >= 1 or (min_replicas is not None and min_replicas > 1)
    ):
        raise click.UsageError(
            """You cannot use deprecating autoscale options with new autoscale options.
            Please specify only one of the following:
            
            '-r'
            '--replicas-static <replica_number>' 
            
            '-ad'  
            '--autoscale-down <replica_number>,<timeout>' 
             
            '-agu'
            '--autoscale-gpu-util <min_replica>,<max_replica>,<gpu-util-threshold>' 
            
            '-aq'
            '--autoscale-qpm <min_replica>,<max_replica>,<qpm-threshold>'
            """
        )

    if param.name == "autoscale_down" and value:
        parts = value.split(",")
        if (
            len(parts) != 2
            or not parts[0].isdigit()
            or not (parts[1].endswith("s") or parts[1].isdigit())
        ):
            raise click.BadParameter(
                "Invalid format for --autoscale-down. Expected format:"
                " <replicas>,<timeout>s or <replicas>,<timeout>"
            )
        try:
            replicas = int(parts[0])
            timeout = int(parts[1].rstrip("s"))
            if replicas < 0 or timeout < 60:
                raise ValueError
        except ValueError:
            raise click.BadParameter(
                "Replicas and timeout should be positive integers and timeout should be"
                " at least 60 seconds."
            )

    if param.name == "autoscale_gpu_util" and value:
        parts = value.split(",")
        if len(parts) != 3 or not (
            parts[0].isdigit()
            and parts[1].isdigit()
            and (parts[2].rstrip("%").isdigit())
        ):
            raise click.BadParameter(
                "Invalid format for --autoscale-gpu-util. Expected format:"
                " <min_replica>,<max_replica>,<threshold>% or"
                " <min_replica>,<max_replica>,<threshold>"
            )
        try:
            min_replica = int(parts[0])
            max_replica = int(parts[1])
            threshold = int(parts[2].rstrip("%"))
            if min_replica < 0 or max_replica < 0 or not (0 < threshold <= 99):
                raise ValueError
        except ValueError:
            raise click.BadParameter(
                "Min_replica, max_replica should be positive integers and threshold"
                " should be between 1 and 99."
            )

    if param.name == "autoscale_qpm" and value:
        parts = value.split(",")
        if len(parts) != 3 or not (
            parts[0].isdigit() and parts[1].isdigit() and is_positive_number(parts[2])
        ):
            raise click.BadParameter(
                "Invalid format for --autoscale-qpm. Expected format:"
                " <min_replica>,<max_replica>,<threshold>"
            )
        try:
            min_replica = int(parts[0])
            max_replica = int(parts[1])
            threshold = float(parts[2])
            if min_replica < 0 or max_replica < 0 or threshold <= 0:
                raise ValueError
        except ValueError:
            raise click.BadParameter(
                "Min_replica and max_replica should be positive integers and threshold"
                " should be a positive number. Threshold should be greater than 0."
            )

    return value


def is_positive_number(value):
    try:
        num = float(value)
        return num > 0
    except ValueError:
        return False


def _normalize_replica_spread(ctx, param, value):
    if value is None:
        return None
    if value.lower() in ["required", "r"]:
        return "required"
    elif value.lower() in ["preferred", "p"]:
        return "preferred"
    else:
        raise click.BadParameter(
            f"Invalid replica spread value: {value}. "
            "Use 'required'/'r' or 'preferred'/'p'."
        )


def _parse_ip_whitelist(ip_whitelist_values):
    """
    Parse IP whitelist values, handling both comma-separated and individual values.

    Args:
        ip_whitelist_values: List of strings, each potentially containing comma-separated IPs

    Returns:
        List of individual IP addresses/CIDR ranges
    """
    if not ip_whitelist_values:
        return []

    parsed_ips = []
    for value in ip_whitelist_values:
        # Split by comma and strip whitespace
        ips = [ip.strip() for ip in value.split(",")]
        # Filter out empty strings
        ips = [ip for ip in ips if ip]
        parsed_ips.extend(ips)

    return parsed_ips


@click_group(hidden=True)
def deployment():
    """
    Manage endpoints (formerly called deployments) on the DGX Cloud Lepton.

    An endpoint is a running instance (previously referred to as a
    deployment). Endpoints are created with the `lep endpoint create` command and
    typically expose one or more HTTP routes that users can call, either via a
    RESTful API or through the Python client provided by `leptonai.client`.

    The endpoint commands let you list, manage, and remove endpoints on the
    DGX Cloud Lepton.
    """
    pass


def _print_deployments_table(
    deployments, dashboard_base_url: Optional[str] = None
) -> None:
    table = Table(
        title="Endpoints",
        show_lines=True,
        show_header=True,
    )
    table.add_column("Name / ID")
    table.add_column("Created At")
    table.add_column("State")
    table.add_column("User ID")
    table.add_column("Node Group ID")
    table.add_column("Replicas")
    table.add_column("Shape")
    shape_totals = {}

    def _is_active_state(state_str: str) -> bool:
        return state_str in {"Ready", "Starting", "Updating", "Scaling", "Deleting"}

    count = 0
    for d in deployments:
        if d.spec and getattr(d.spec, "is_pod", False):
            continue

        name = d.metadata.name if d.metadata else "-"
        dep_id = d.metadata.id_ if d.metadata else "-"
        created_ts = format_timestamp_ms(getattr(d.metadata, "created_at", None))
        state_raw = d.status.state if d.status and d.status.state else "-"
        state_str = getattr(state_raw, "value", state_raw)
        state_cell = colorize_state(state_raw)
        owner = d.metadata.owner if d.metadata and d.metadata.owner else ""

        ng_list = []
        rr = d.spec.resource_requirement if d.spec else None
        if rr and rr.affinity and rr.affinity.allowed_dedicated_node_groups:
            ng_list = rr.affinity.allowed_dedicated_node_groups
        ng_str = "\n".join(ng_list).lower() if ng_list else ""

        desired = (
            d.status.autoscaler_status.desired_replicas
            if d.status
            and d.status.autoscaler_status
            and d.status.autoscaler_status.desired_replicas is not None
            else None
        )
        desired_disp = str(desired if desired is not None else 0)

        shape = rr.resource_shape if rr and rr.resource_shape else "-"

        dep_url = (
            f"{dashboard_base_url}/compute/deployments/detail/{dep_id}/demo"
            if dashboard_base_url and dep_id
            else None
        )
        name_id_cell = make_name_id_cell(name, dep_id, link=dep_url, link_target="id")
        table.add_row(
            name_id_cell,
            created_ts,
            state_cell,
            owner or "",
            ng_str,
            desired_disp,
            shape,
        )

        # Utilization summary uses desired only
        workers = desired if desired is not None else 0
        if _is_active_state(state_str):
            shape_totals[shape] = shape_totals.get(shape, 0) + workers

        count += 1

    if count == 0:
        console.print(
            "No endpoints found. Use `lep endpoint create` to create endpoints."
        )
        return

    console.print(table)

    console.print(
        f"[bold]Resource Utilization Summary for above [cyan]{count}[/]"
        f" endpoint{'s' if count!=1 else ''} (Ready / Starting / Updating / Scaling /"
        " Deleting only):[/]"
    )
    for shape, total in sorted(
        shape_totals.items(), key=lambda kv: kv[1], reverse=True
    ):
        console.print(f"  [bright_black]{shape}[/] : [bold cyan]{total}[/]")
    console.print("\n")


# Visible alias group for deployment commands
@click_group()
def endpoint():
    """Manage endpoints (formerly called deployments) on the DGX Cloud Lepton."""
    pass


def _timeout_must_be_larger_than_60(unused_ctx, unused_param, x):
    if x is not None:
        autoscale_flag_deprecation_warning(unused_ctx, unused_param, x)
    if x is None or x == 0 or x >= 60:
        return x
    else:
        raise click.BadParameter("Timeout value must be larger than 60 seconds.")


def _get_ordered_photon_ids_or_none(
    name: str, public_photon: bool
) -> Union[List[str], None]:
    """Returns a list of photon ids for a given name, in the order newest to
    oldest. If no photon of such name exists, returns None.
    """

    client = APIClient()

    photons = client.photon.list_all(public_photon=public_photon)

    target_photons = [p for p in photons if p.name == name]  # type: ignore
    if len(target_photons) == 0:
        return None
    target_photons.sort(key=lambda p: p.created_at, reverse=True)  # type: ignore
    return [p.id_ for p in target_photons]  # type: ignore


def _get_most_recent_photon_id_or_none(name: str, public_photon: bool) -> Optional[str]:
    """Returns the most recent photon id for a given name. If no photon of such
    name exists, returns None.
    """
    photon_ids = _get_ordered_photon_ids_or_none(name, public_photon)
    return photon_ids[0] if photon_ids else None


def _create_workspace_token_secret_var_if_not_existing(client: APIClient):
    """
    Adds the workspace token as a secret environment variable.
    """
    from ..api.v1.types.secret import SecretItem

    secrets = client.secret.list_all()
    existing_names = {s.name for s in secrets}
    if "LEPTON_WORKSPACE_TOKEN" not in existing_names:
        current_ws = WorkspaceRecord.current()
        if current_ws is None:
            console.print(
                "Error: you are not logged in yet. Log into your workspace before"
                " using --include-workspace-token."
            )
            sys.exit(1)
        else:
            token = current_ws.auth_token
            # TODO: there woudln't be a case when token is empty, but we will add a check
            # here just in case.
            if token:
                client.secret.create(
                    [SecretItem(name="LEPTON_WORKSPACE_TOKEN", value=token)]
                )


@deployment.command()
@click.option(
    "--name", "-n", type=str, help="Name of the endpoint being created.", required=True
)
@click.option(
    "--file",
    "-f",
    type=click.Path(
        exists=False,
        file_okay=True,
        dir_okay=False,
        readable=True,
        resolve_path=True,
    ),
    help=(
        "If provided, load the endpoint spec from this JSON file before applying CLI"
        " overrides. The file can be obtained from the dashboard's UI → CLI → 'Use spec"
        " file', or by running: `lep endpoint get -i <endpoint_id> --path"
        " <download_path>`."
    ),
    required=False,
)
@click.option(
    "--photon", "-p", "photon_name", type=str, help="Name of the photon to run."
)
@click.option(
    "--photon-id",
    "-i",
    type=str,
    help=(
        "Specific version id of the photon to run. If not specified, we will run the"
        " most recent version of the photon."
    ),
)
@click.option("--container-image", type=str, help="Container image to run.")
@click.option(
    "--container-port",
    type=int,
    help=(
        "Guest OS port to listen to in the container. If not specified, default to"
        " 8080."
    ),
)
@click.option(
    "--container-command",
    type=str,
    help=(
        "Command to run in the container. Your command should listen to the port"
        " specified by --container-port."
    ),
)
@click.option(
    "--resource-shape",
    "-rs",
    type=str,
    help="Resource shape for the endpoint. Available types are: '"
    + "', '".join(VALID_SHAPES)
    + "'.",
    default=None,
)
@click.option(
    "--min-replicas",
    type=int,
    help="(Will be deprecated soon) Minimum number of replicas.",
    default=1,
)
@click.option(
    "--max-replicas",
    type=int,
    help="(Will be deprecated) Maximum number of replicas.",
    default=None,
    callback=autoscale_flag_deprecation_warning,
)
@click.option(
    "--mount",
    help=(
        "Persistent storage to be mounted to the endpoint, in the format"
        " `STORAGE_PATH:MOUNT_PATH` or `STORAGE_PATH:MOUNT_PATH:MOUNT_FROM`."
    ),
    multiple=True,
)
@click.option(
    "--env",
    "-e",
    help="Environment variables to pass to the endpoint, in the format `NAME=VALUE`.",
    multiple=True,
)
@click.option(
    "--secret",
    "-s",
    help=(
        "Secrets to pass to the endpoint, in the format `NAME=SECRET_NAME`. If"
        " secret name is also the environment variable name, you can"
        " omit it and simply pass `SECRET_NAME`."
    ),
    multiple=True,
)
@click.option(
    "--public",
    is_flag=True,
    help=(
        "If specified, the endpoint will be accessible from any IP address. "
        "This is equivalent to --ip-whitelist with an empty list. "
        "Mutually exclusive with --ip-whitelist."
    ),
)
@click.option(
    "--ip-whitelist",
    help=(
        "IP addresses or CIDR ranges that are allowed to access the endpoint. "
        "Can be specified multiple times or as comma-separated values. "
        "Examples: --ip-whitelist 192.168.1.1,10.0.0.0/8 or "
        "--ip-whitelist 192.168.1.1 --ip-whitelist 10.0.0.0/8. "
        "Mutually exclusive with --public. This sets the IP allowlist in the "
        "deployment's authentication configuration. "
        "Note: --tokens are completely independent of IP access control."
    ),
    multiple=True,
)
@click.option(
    "--tokens",
    help=(
        "Additional tokens that can be used to access the endpoint. See docs for"
        " details on access control. These are completely independent of IP access"
        " control (--public and --ip-whitelist)."
    ),
    multiple=True,
)
@click.option(
    "--no-traffic-timeout",
    type=int,
    help=(
        "(Will be deprecated soon)"
        "If specified, the endpoint will be scaled down to 0 replicas after the"
        " specified number of seconds without traffic. Minimum is 60 seconds if set."
        " Note that actual timeout may be up to 30 seconds longer than the specified"
        " value."
    ),
    callback=_timeout_must_be_larger_than_60,
)
@click.option(
    "--target-gpu-utilization",
    type=int,
    help=(
        "(Will be deprecated soon)"
        "If min and max replicas are set, if the gpu utilization is higher than the"
        " target gpu utilization, autoscaler will scale up the replicas. If the gpu"
        " utilization is lower than the target gpu utilization, autoscaler will scale"
        " down the replicas. The value should be between 0 and 99."
    ),
    default=None,
    callback=autoscale_flag_deprecation_warning,
)
@click.option(
    "--initial-delay-seconds",
    type=int,
    help=(
        "If specified, the endpoint will allow the specified amount of seconds for"
        " the photon to initialize before it starts the service. Usually you should"
        " not need this. If you have a endpoint that takes a long time to initialize,"
        " set it to a longer value."
    ),
    default=None,
)
@click.option(
    "--include-workspace-token",
    is_flag=True,
    hidden=True,
    help=(
        "If specified, the workspace token will be included as an environment"
        " variable. This is used when the photon code uses Lepton SDK capabilities such"
        " as queue, KV, objectstore etc. Note that you should trust the code in the"
        " photon, as it will have access to the workspace token."
    ),
    default=False,
)
@click.option(
    "--rerun",
    is_flag=True,
    help=(
        "If specified, shutdown the endpoint of the same endpoint name and"
        " rerun it. Note that this may cause downtime of the photon if it is for"
        " production use, so use with caution. In a production environment, you"
        " should do photon create, push, and `lep endpoint update` instead."
    ),
    default=False,
)
@click.option(
    "--public-photon",
    is_flag=True,
    help=(
        "If specified, get the photon from the public photon registry. This is only"
        " supported for remote execution."
    ),
    default=False,
)
@click.option(
    "--image-pull-secrets",
    type=str,
    help="Secrets to use for pulling images.",
    multiple=True,
)
@click.option(
    "--node-group",
    "-ng",
    "node_groups",
    help=(
        "Node group for the endpoint. If not set, use on-demand resources. You can"
        " repeat this flag multiple times to choose multiple node groups. Multiple node"
        " group option is currently not supported but coming soon for enterprise users."
        " Only the first node group will be set if you input multiple node groups at"
        " this time."
    ),
    type=str,
    multiple=True,
)
@click.option(
    "--visibility",
    type=str,
    help=(
        "Visibility of the endpoint. Can be 'public' or 'private'. If private, the"
        " endpoint will only be viewable by the creator and workspace admin."
    ),
)
@click.option(
    "--replicas-static",
    "-r",
    "-replicas",
    type=int,
    default=None,
    help="""
                Use this option if you want a fixed number of replicas and want to turn off autoscaling.
                For example, to set a fixed number of replicas to 2, you can use: 
                --replicas-static 2  or
                -r 2
            """,
    callback=validate_autoscale_options,
)
@click.option(
    "--autoscale-down",
    "-ad",
    type=str,
    default=None,
    help="""
                Use this option if you want to have replicas but scale down after a specified time of no traffic.
                For example, to set 2 replicas and scale down after 3600 seconds of no traffic,
                use: --autoscale-down 2,3600s or --autoscale-down 2,3600
                (Note: Do not include spaces around the comma.)
            """,
    callback=validate_autoscale_options,
)
@click.option(
    "--autoscale-gpu-util",
    "-agu",
    type=str,
    default=None,
    help="""
                Use this option to set a threshold for GPU utilization and enable the system to scale between
                a minimum and maximum number of replicas. For example,
                to scale between 1 (min_replica) and 3 (max_replica) with a 50% threshold,
                use: --autoscale-gpu-util 1,3,50% or --autoscale-gpu-util 1,3,50
                (Note: Do not include spaces around the comma.)

                If the GPU utilization is higher than the target GPU utilization,
                the autoscaler will scale up the replicas.
                If the GPU utilization is lower than the target GPU utilization,
                the autoscaler will scale down the replicas.
                The threshold value should be between 0 and 99.
                
            """,
    callback=validate_autoscale_options,
)
@click.option(
    "--autoscale-qpm",
    "-aq",
    type=str,
    default=None,
    help="""
                Use this option to set a threshold for QPM and enable the system to scale between
                a minimum and maximum number of replicas. For example,
                to scale between 1 (min_replica) and 3 (max_replica) with a 2.5 QPM,
                use: --autoscale-qpm 1,3,2.5
                (Note: Do not include spaces around the comma.)

                This sets up autoscaling based on queries per minute, 
                scaling between 1 and 3 replicas when QPM per replica exceeds 2.5.
            """,
    callback=validate_autoscale_options,
)
@click.option(
    "--log-collection",
    "-lg",
    type=bool,
    help=(
        "Enable or disable log collection (true/false). If not provided, the workspace"
        " setting will be used."
    ),
)
@click.option(
    "--privileged",
    is_flag=True,
    default=None,
    help="Run the endpoint in privileged mode.",
)
@click.option(
    "--node-id",
    "-ni",
    "node_ids",
    help=(
        "Node for the endpoint. You can repeat this flag multiple times to choose"
        " multiple nodes. Please specify the node group when you are using this option"
    ),
    type=str,
    multiple=True,
)
# queue / preempt options (matching job.py style)
@click.option(
    "--queue-priority",
    "-qp",
    "queue_priority",
    callback=_validate_queue_priority,
    default=None,
    help="Set the priority for this endpoint (dedicated node groups only).",
)
@click.option(
    "--can-be-preempted",
    "-cbp",
    is_flag=True,
    default=None,
    help="Allow this endpoint to be preempted by higher priority workloads.",
)
@click.option(
    "--can-preempt",
    "-cp",
    is_flag=True,
    default=None,
    help="Allow this endpoint to preempt lower priority workloads.",
)
@click.option(
    "--shared-memory-size",
    type=int,
    help="Specify the shared memory size for this endpoint, in MiB.",
)
@click.option(
    "--with-reservation",
    type=str,
    help=(
        "Assign the endpoint to a specific reserved compute resource using a"
        " reservation ID (only applicable to dedicated node groups)."
    ),
)
@click.option(
    "--allow-burst-to-other-reservation",
    is_flag=True,
    default=False,
    help=(
        "If set, the endpoint can temporarily use free resources from nodes reserved by"
        " other reservations. Be aware that when a new workload bound to those"
        " reservations starts, your endpoint may be evicted."
    ),
)
@click.option(
    "--replica-spread",
    callback=_normalize_replica_spread,
    help=(
        "Controls how endpoint replicas are distributed across different nodes to"
        " improve availability, but it may lead to resource fragmentation.\n\nPreferred"
        " (p): Attempts to spread replicas across different nodes when"
        " possible.\nRequired (r): Enforces strict replica spreading where each replica"
        " must be scheduled on a different node. Replicas cannot start if there are not"
        " enough nodes.\n\nUsage examples:\n  --replica-spread required/r   (strict)\n "
        " --replica-spread preferred/p  (soft)\n"
    ),
    default=None,
)
@click.option(
    "--ingress-timeout-seconds",
    type=int,
    default=None,
    help=(
        "Ingress request timeout in seconds (300-6000). If not specified, defaults to"
        " 300."
    ),
)
@click.option(
    "--load-balance",
    type=click.Choice(
        [
            "least-request",
            "sticky-routing-default",
            "sticky-routing-by-host-name",
            "sticky-routing-by-resolved-ip",
        ],
        case_sensitive=False,
    ),
    default=None,
    help=(
        "Load balancing strategy: least-request | sticky-routing-default |"
        " sticky-routing-by-host-name | sticky-routing-by-resolved-ip"
    ),
)
def create(
    name,
    file,
    photon_name,
    photon_id,
    container_image,
    container_port,
    container_command,
    resource_shape,
    min_replicas,
    max_replicas,
    mount,
    env,
    secret,
    public,
    ip_whitelist,
    tokens,
    no_traffic_timeout,
    target_gpu_utilization,
    initial_delay_seconds,
    include_workspace_token,
    rerun,
    public_photon,
    image_pull_secrets,
    node_groups,
    visibility,
    replicas_static,
    autoscale_down,
    autoscale_gpu_util,
    autoscale_qpm,
    log_collection,
    privileged,
    node_ids,
    queue_priority,
    can_be_preempted,
    can_preempt,
    shared_memory_size,
    with_reservation,
    allow_burst_to_other_reservation,
    replica_spread,
    ingress_timeout_seconds,
    load_balance,
):
    """
    Creates an endpoint from either a photon or container image.
    """
    client = APIClient()

    # Validate that public and ip-whitelist are mutually exclusive
    if public and ip_whitelist:
        console.print(
            "[red]Error[/]: Cannot specify both --public and --ip-whitelist. "
            "Use --public for public access or --ip-whitelist for restricted access. "
            "Note that --tokens can be used with either option."
        )
        sys.exit(1)
    if public is None or public is False and not ip_whitelist and len(tokens) == 0:
        console.print(
            "\n[red]Access configuration required[/]: non-public endpoints must specify"
            " access controls.\n\n[white]Options:[/white]\n  • [green]--public[/] –"
            " public access\n  • [green]--tokens[/] – token-based auth (can be used"
            " alone)\n  • [green]--ip-whitelist[/] – IP allowlist (can be used alone)\n"
            "  • [green]--tokens[/] + [green]--ip-whitelist[/] – can be combined\n"
        )
        sys.exit(1)

    # Load spec from file if provided
    if file:
        try:
            with open(file, "r") as f:
                content = f.read()
                spec = LeptonDeploymentUserSpec.model_validate_json(content)
        except Exception as e:
            console.print(f"Cannot load endpoint spec from file [red]{file}[/]: {e}")
            sys.exit(1)
    else:
        spec = LeptonDeploymentUserSpec()

    existing_deployments = client.deployment.list_all()
    if name in [d.metadata.name for d in existing_deployments]:
        if rerun:
            console.print(
                f"Endpoint [green]{name}[/] already exists. Shutting down the"
                " existing endpoint and rerunning."
            )
            client.deployment.delete(name)
        else:
            console.print(
                f"Endpoint [green]{name}[/] already exists. Use `lep endpoint"
                f" update -n {name}` to update the endpoint, or add `--rerun` to"
                " shutdown the existing endpoint and rerun it."
            )
            sys.exit(1)

    if (
        file
        and spec.container is not None
        and (photon_name is not None or photon_id is not None)
    ):
        console.print(
            "[red]Error[/]: Container details are already present in the spec file; you"
            " cannot additionally specify --photon or --photon-id."
        )
        sys.exit(1)

    if (
        file
        and spec.photon_id is not None
        and (container_image is not None or container_command is not None)
    ):
        console.print(
            "[red]Error[/]: The spec file already references a photon; you cannot also"
            " provide --container-image or --container-command."
        )
        sys.exit(1)

    # First, check whether the input is photon or container. We will prioritize using
    # photon if both are specified.
    if photon_name is not None or photon_id is not None:
        # We will use photon.
        if container_image is not None or container_command is not None:
            console.print(
                "Warning: both photon and container image are specified. We will use"
                " the photon."
            )
        if photon_id is None:
            # look for the latest photon with the given name.
            photon_id = _get_most_recent_photon_id_or_none(photon_name, public_photon)
            if not photon_id:
                console.print(
                    f"Photon [red]{name}[/] does not exist in the workspace. Did"
                    " you forget to push the photon?",
                )
                sys.exit(1)
            console.print(
                f"Running the most recent version of [green]{name}[/]: {photon_id}"
            )
        else:
            console.print(f"Running the specified version: [green]{photon_id}[/]")
        spec.photon_id = photon_id
        spec.photon_namespace = "public" if public_photon else "private"

        # get deployment template
        photon = client.photon.get(photon_id, public_photon=public_photon)  # type: ignore
        deployment_template = photon.deployment_template
    elif container_image is not None or container_command is not None:
        # We will use container.
        if container_image is None:
            console.print(
                "Error: container image and command must be specified together."
            )
            sys.exit(1)

        wrapped_cmd = (
            ["/bin/bash", "-c", container_command] if container_command else None
        )
        spec.container = LeptonContainer(
            image=container_image,
            command=wrapped_cmd,
        )
        if container_port:
            spec.container.ports = [ContainerPort(container_port=container_port)]
        # container based deployment won't have the deployment template as photons do.
        # So we will simply create an empty one.
    elif spec.photon_id is None and spec.container is None:
        # No photon_id, photon_name, container_image, or container_command
        console.print("""
            You have not provided a photon_name, photon_id, or container image.
            Please use one of the following options:
            -p <photon_name>
            -i <photon_id>
            --container-image <container_image> and --container-command <container_command>
            to specify a photon or container image.
            """)
        sys.exit(1)

    if spec.container is not None:
        deployment_template = PhotonDeploymentTemplate()

    # Detect if the loaded spec already contains autoscaler settings
    spec_has_autoscale = spec.auto_scaler is not None and (
        spec.auto_scaler.target_gpu_utilization_percentage is not None
        or spec.auto_scaler.target_throughput is not None
        or (
            spec.auto_scaler.scale_down is not None
            and spec.auto_scaler.scale_down.no_traffic_timeout is not None
        )
    )

    # default timeout (only if user passed nothing AND spec has no autoscale)
    if (
        no_traffic_timeout is None
        and DEFAULT_TIMEOUT
        and target_gpu_utilization is None
        and replicas_static is None
        and autoscale_down is None
        and autoscale_gpu_util is None
        and autoscale_qpm is None
        and not spec_has_autoscale
    ):
        console.print(
            "\nLepton is currently set to use a default timeout of [green]1 hour[/]."
            " When there is no traffic for more than an hour, the endpoint will"
            " automatically scale down to zero. Use --no-traffic-timeout 0 to disable,"
            " or set LEPTON_DEFAULT_TIMEOUT=false to turn off this default.\n"
        )
        no_traffic_timeout = DEFAULT_TIMEOUT

    threshold = None

    if replicas_static:
        min_replicas = replicas_static
        max_replicas = replicas_static
        no_traffic_timeout = None

    if autoscale_down:
        parts = autoscale_down.split(",")
        replicas = int(parts[0])
        timeout = int(parts[1].rstrip("s"))
        min_replicas = replicas
        max_replicas = replicas
        no_traffic_timeout = timeout

    if autoscale_gpu_util:
        parts = autoscale_gpu_util.split(",")
        min_replicas = int(parts[0])
        max_replicas = int(parts[1])
        target_gpu_utilization = int(parts[2].rstrip("%"))

    if autoscale_qpm:
        parts = autoscale_qpm.split(",")
        min_replicas = int(parts[0])
        max_replicas = int(parts[1])
        threshold = float(parts[2])

    # resources

    # Ensure existing resource_requirement is preserved when loading from file.
    if spec.resource_requirement is None:
        spec.resource_requirement = ResourceRequirement(
            resource_shape=resource_shape
            or (deployment_template.resource_shape if deployment_template else None)
            or DEFAULT_RESOURCE_SHAPE,
            min_replicas=min_replicas,
            max_replicas=max_replicas,
        )
    else:
        # Only update fields that are explicitly overridden via CLI
        if resource_shape or (
            deployment_template.resource_shape if deployment_template else None
        ):
            spec.resource_requirement.resource_shape = (
                resource_shape
                or (deployment_template.resource_shape if deployment_template else None)
                or spec.resource_requirement.resource_shape
                or DEFAULT_RESOURCE_SHAPE
            )
        if min_replicas is not None:
            spec.resource_requirement.min_replicas = min_replicas
        if max_replicas is not None:
            spec.resource_requirement.max_replicas = max_replicas

    if shared_memory_size is not None:
        spec.resource_requirement.shared_memory_size = shared_memory_size

    # Apply shared node group / queue / reservation config
    try:
        apply_nodegroup_and_queue_config(
            spec=spec,
            node_groups=node_groups,
            node_ids=node_ids,
            queue_priority=queue_priority,
            can_be_preempted=can_be_preempted,
            can_preempt=can_preempt,
            with_reservation=with_reservation,
            allow_burst=allow_burst_to_other_reservation,
        )
    except ValueError as e:
        console.print(f"[red]{e}[/]")
        sys.exit(1)

    # include workspace token
    secret = list(secret)  # to convert secret from tuple to list
    if include_workspace_token:
        console.print("Including the workspace token for the photon execution.")
        _create_workspace_token_secret_var_if_not_existing(client)
        if "LEPTON_WORKSPACE_TOKEN" not in secret:
            secret += [
                "LEPTON_WORKSPACE_TOKEN",
            ]

    try:
        logger.trace(f"deployment_template:\n{deployment_template}")
        template_envs = deployment_template.env or {}
        env_list = list(env) or []
        secret_list = list(secret) or []
        mount_list = list(mount) or []
        for k, v in template_envs.items():
            if v == ENV_VAR_REQUIRED:
                if not any(s.startswith(k + "=") for s in (env or [])):
                    console.print(
                        f"This deployment requires env var {k}, but it's missing."
                        f" Please specify it with --env {k}=YOUR_VALUE. Otherwise,"
                        " the deployment may fail."
                    )
            else:
                if not any(s.startswith(k + "=") for s in env_list):
                    # Adding default env variable if not specified.
                    env_list.append(f"{k}={v}")
        template_secrets = deployment_template.secret or []
        for k in template_secrets:
            if k not in secret_list:
                console.print(
                    f"This deployment requires secret {k}, but it's missing. Please"
                    f" set the secret, and specify it with --secret {k}. Otherwise,"
                    " the deployment may fail."
                )

        if env_list or secret_list or not file:
            # CLI args provided or no file loaded - use CLI args
            spec.envs = make_env_vars_from_strings(env_list, secret_list)
        # else: preserve existing spec.envs from loaded file

        if mount_list or not file:
            # CLI args provided or no file loaded - use CLI args
            spec.mounts = make_mounts_from_strings(mount_list)
        # else: preserve existing spec.mounts from loaded file

        if tokens or not file:
            spec.api_tokens = make_token_vars_from_config(public, tokens)

        # Set IP access control in auth_config (independent of tokens)
        if public or ip_whitelist:
            if spec.auth_config is None:
                spec.auth_config = AuthConfig()

            if public:
                # Public means accessible from any IP (no IP restrictions)
                spec.auth_config.ip_allowlist = []
            elif ip_whitelist:
                # IP whitelist means only accessible from specified IPs
                parsed_ips = _parse_ip_whitelist(ip_whitelist)
                spec.auth_config.ip_allowlist = parsed_ips

        if image_pull_secrets or not file:
            spec.image_pull_secrets = list(image_pull_secrets)
        # Only overwrite auto_scaler if user provided any autoscale-related flag/arg
        if any([
            no_traffic_timeout is not None,
            target_gpu_utilization is not None,
            threshold is not None,
        ]):
            spec.auto_scaler = AutoScaler(
                scale_down=(
                    ScaleDown(no_traffic_timeout=no_traffic_timeout)
                    if no_traffic_timeout is not None
                    else None
                ),
                target_gpu_utilization_percentage=target_gpu_utilization,
                target_throughput=(
                    AutoscalerTargetThroughput(qpm=threshold) if threshold else None
                ),
            )

        if initial_delay_seconds is not None:
            spec.health = HealthCheck(
                liveness=(
                    HealthCheckLiveness(initial_delay_seconds=initial_delay_seconds)
                )
            )

        # Scheduling policy: replica spread
        if replica_spread is not None:
            toggle = (
                SchedulingToggle.Required
                if replica_spread.lower() == "required"
                else SchedulingToggle.Preferred
            )
            spec.scheduling_policy = DeploymentSchedulingPolicy(replica_spread=toggle)

        if log_collection is not None:
            spec.log = LeptonLog(enable_collection=log_collection)

<<<<<<< HEAD
        # Ingress timeout
        if ingress_timeout_seconds is not None:
            spec.ingress_timeout_seconds = ingress_timeout_seconds

        # Load balancer config via unified enum
        if load_balance:
            lb = load_balance.lower()
            if lb == "least-request":
                spec.load_balance_config = LoadBalanceConfig(
                    least_request=LeastRequestLoadBalancer()
                )
            elif lb == "sticky-routing-default":
                spec.load_balance_config = LoadBalanceConfig(
                    maglev=MaglevLoadBalancer()
                )
            elif lb == "sticky-routing-by-host-name":
                spec.load_balance_config = LoadBalanceConfig(
                    maglev=MaglevLoadBalancer(useHostnameForHashing=True)
                )
            elif lb == "sticky-routing-by-resolved-ip":
                spec.load_balance_config = LoadBalanceConfig(
                    maglev=MaglevLoadBalancer(useHostnameForHashing=False)
                )
=======
        if privileged:
            if getattr(spec, "user_security_context", None) is None:
                spec.user_security_context = LeptonUserSecurityContext(privileged=True)
            else:
                spec.user_security_context.privileged = True
>>>>>>> a4daf5bb

    except ValueError as e:
        console.print(
            f"Error encountered while processing endpoint configs:\n[red]{e}[/]."
        )
        console.print("Failed to launch endpoint.")
        sys.exit(1)
    name = name if name else (photon_name or photon_id)
    lepton_deployment = LeptonDeployment(
        metadata=Metadata(
            id=name,
            name=name,
            visibility=LeptonVisibility(visibility) if visibility else None,
        ),
        spec=spec,
    )
    logger.trace(json.dumps(lepton_deployment.model_dump(), indent=2))
    client.deployment.create(lepton_deployment)
    console.print(
        "🎉 [green]Endpoint Created Successfully![/]\n"
        f"Name: [blue]{name}[/]\n"
        f"Use `lep endpoint status -n {name}` to check the status."
    )


@deployment.command(name="list")
@click.option(
    "--name",
    "-n",
    help=(
        "Filter endpoints by name (case-insensitive substring). Can be specified"
        " multiple times."
    ),
    type=str,
    required=False,
    multiple=True,
)
def list_command(name):
    """
    Lists all endpoints in the current workspace.
    """

    client = APIClient()
    deployments = client.deployment.list_all()
    if name:
        lowered = [x.lower() for x in name]
        deployments = [
            d
            for d in deployments
            if d.metadata
            and d.metadata.name
            and any(n in d.metadata.name.lower() for n in lowered)
        ]
    _print_deployments_table(
        deployments, dashboard_base_url=client.get_dashboard_base_url()
    )


@deployment.command()
@click.option("--name", "-n", help="The endpoint name to restart.", required=True)
def restart(name):
    """
    Restarts an endpoint.
    """
    client = APIClient()
    client.deployment.restart(name)
    console.print(f"Endpoint [green]{name}[/] restart triggered successfully.")


@deployment.command()
@click.option("--name", "-n", help="The endpoint name to remove.", required=True)
def remove(name):
    """
    Removes an endpoint.
    """
    client = APIClient()
    client.deployment.delete(name)
    console.print(f"Endpoint [green]{name}[/] deleted successfully.")


@deployment.command()
@click.option("--name", "-n", help="The endpoint name to get status.", required=True)
@click.option(
    "--show-tokens",
    "-t",
    is_flag=True,
    help=(
        "Show tokens for the endpoint. Use with caution as this displays the tokens"
        " in plain text, and may be visible to others if you log the output."
    ),
)
@click.option(
    "--detail", "-d", is_flag=True, default=False, help="Show the endpoint detail"
)
def status(name, show_tokens, detail):
    """
    Gets the status of an endpoint.
    """
    check(name, "Endpoint name not specified. Use `lep endpoint status -n <name>`.")

    client = APIClient()

    dep_info = client.deployment.get(name)

    # TODO: print a cleaner dep info.
    creation_time = datetime.fromtimestamp(
        dep_info.metadata.created_at / 1000  # type: ignore
    ).strftime("%Y-%m-%d %H:%M:%S")

    state = dep_info.status.state
    if state in ("Running", "Ready"):
        state = f"[green]{state}[/]"
    else:
        state = f"[yellow]{state}[/]"
    console.print(f"Time now:   {datetime.now().strftime('%Y-%m-%d %H:%M:%S')}")
    console.print(f"Created at: {creation_time}")

    if dep_info.spec.photon_id is not None:
        photon_id = dep_info.spec.photon_id
    else:
        photon_id = (
            (dep_info.spec.container.image or "unknow")
            if dep_info.spec.container
            else "unknow"
        )

    if dep_info.metadata.semantic_version:
        console.print("Version:   ", dep_info.metadata.semantic_version)

    console.print("Photon ID: ", photon_id)

    console.print(f"State:      {state}")

    resource_requirement = dep_info.spec.resource_requirement

    if resource_requirement and resource_requirement.max_replicas:
        console.print(
            f"Replicas:   {resource_requirement.min_replicas}-"
            f"{resource_requirement.max_replicas}"
        )

    autoscaler = dep_info.spec.auto_scaler

    if autoscaler:
        timeout = (
            autoscaler.scale_down.no_traffic_timeout if autoscaler.scale_down else None
        )
        if timeout:
            console.print(f"Timeout(s): {timeout}")
        target_gpu_utilization_percentage = autoscaler.target_gpu_utilization_percentage
        if target_gpu_utilization_percentage:
            console.print(f"Target GPU: {target_gpu_utilization_percentage}%")

    # Note: Web UI functionality is temporarily removed to reduce workspace URL dependency
    # This may be restored in the future if we implement a more flexible URL handling mechanism
    # if workspace_id:
    #     web_url = LEPTON_DEPLOYMENT_URL.format(
    #         workspace_id=workspace_id, deployment_name=name
    #     )
    #     console.print(f"Web UI:     {web_url}")

    # Note: endpoint is not quite often used right now, so we will hide it for now.
    # console.print(f"Endpoint:   {dep_info['status']['endpoint']['external_endpoint']}")
    console.print(f"Is Public:  {'No' if dep_info.spec.api_tokens else 'Yes'}")

    if show_tokens and dep_info.spec.api_tokens:

        def stringfy_token(x):
            return x.value or f"[{x.value_from.token_name_ref}]"

        console.print(f"Tokens:     {stringfy_token(dep_info.spec.api_tokens[0])}")
        for token in dep_info.spec.api_tokens[1:]:
            console.print(f"            {stringfy_token(token)}")

    console.print("Replicas List:")

    reading_issue_root = client.deployment.get_readiness(name).root
    # Print a table of readiness information.
    table = Table(show_lines=False)
    table.add_column("replica id")
    table.add_column("status")
    table.add_column("message")
    ready_count = 0
    for id, value in reading_issue_root.items():
        reason = value[0].reason
        message = value[0].message
        # Do we need to display red?
        if reason == "Ready":
            reason = f"[green]{reason}[/]"
            ready_count += 1
        else:
            reason = f"[yellow]{reason}[/]"
        if message == "":
            message = "(empty)"
        table.add_row(id, reason, message)
    console.print(table)
    console.print(
        f"[green]{ready_count}[/] out of {len(reading_issue_root)} replicas ready."
    )

    deployment_terminations_root = client.deployment.get_termination(name).root

    if len(deployment_terminations_root):
        console.print("There are earlier terminations. Detailed Info:")
        table = Table(show_lines=False)
        table.add_column("replica id")
        table.add_column("start/end time")
        table.add_column("reason (code)")
        table.add_column("message")
        for id, event_list in deployment_terminations_root.items():
            for event in event_list:
                start_time = datetime.fromtimestamp(event.started_at).strftime(
                    "%Y-%m-%d %H:%M:%S"
                )
                end_time = datetime.fromtimestamp(event.finished_at).strftime(
                    "%Y-%m-%d %H:%M:%S"
                )
                code = event.exit_code
                reason = event.reason
                message = event.message if event.message else "(empty)"
                table.add_row(
                    id,
                    f"{start_time}\n{end_time}",
                    f"[yellow]{reason} ({code})[/]",
                    message,
                )
        console.print(table)
    if detail:
        console.print(Pretty(dep_info.model_dump()))


@deployment.command()
@click.option("--name", "-n", help="The endpoint name to get log.", required=True)
@click.option("--replica", "-r", help="The replica name to get log.", default=None)
def log(name, replica):
    """
    Gets the log of an endpoint. If `replica` is not specified, the first replica
    is selected. Otherwise, the log of the specified replica is shown. To get the
    list of replicas, use `lep endpoint status`.
    """
    client = APIClient()

    if not replica:
        # obtain replica information, and then select the first one.
        console.print(
            f"Replica name not specified for [yellow]{name}[/]. Selecting the first"
            " replica."
        )

        replicas = client.deployment.get_replicas(name)
        check(len(replicas) > 0, f"No replicas found for [red]{name}[/].")
        replica = replicas[0].metadata.id_
        console.print(f"Selected replica [green]{replica}[/].")
    else:
        console.print(f"Showing log for replica [green]{replica}[/].")
    stream_or_err = client.deployment.get_log(name_or_deployment=name, replica=replica)  # type: ignore
    # Print the log as a continuous stream until the user presses Ctrl-C.
    try:
        for chunk in stream_or_err:
            console.print(chunk, end="")
    except KeyboardInterrupt:
        console.print("Disconnected.")
    except Exception:
        console.print("Connection stopped.")
        return
    else:
        console.print(
            "End of log. It seems that the endpoint has not started, or already"
            " finished."
        )
        console.print(
            f"Use `lep endpoint status -n {name}` to check the status of the endpoint."
        )


@deployment.command()
@click.option("--name", "-n", help="The endpoint name to update.", required=True)
@click.option(
    "--id",
    "-i",
    help="The new photon id to update to. Use `latest` for the latest id.",
    default=None,
)
@click.option(
    "--min-replicas",
    help=(
        "Number of replicas to update to. Pass `0` to scale the number"
        " of replicas to zero, in which case the deployment status page"
        " will show the endpoint to be `not ready` until you scale it"
        " back with a positive number of replicas."
    ),
    type=int,
    default=None,
)
@click.option(
    "--resource-shape",
    "-rs",
    help="Resource shape for the pod. Available types are: '"
    + "', '".join(VALID_SHAPES)
    + "'.",
    default=None,
)
@click.option(
    "--public/--no-public",
    is_flag=True,
    default=None,
    help=(
        "If --public is specified, the endpoint will be made public. If --no-public"
        " is specified, the endpoint will be made non-public, with access tokens"
        " specified by --tokens. If neither is"
        " specified, no change will be made to the access control of the endpoint."
    ),
)
@click.option(
    "--ip-whitelist",
    help=(
        "IP addresses or CIDR ranges that are allowed to access the endpoint. "
        "Can be specified multiple times or as comma-separated values. "
        "Examples: --ip-whitelist 192.168.1.1,10.0.0.0/8 or "
        "--ip-whitelist 192.168.1.1 --ip-whitelist 10.0.0.0/8. "
        "Mutually exclusive with --public. This sets the IP allowlist in the "
        "deployment's authentication configuration."
    ),
    multiple=True,
)
@click.option(
    "--tokens",
    help=(
        "Access tokens that can be used to access the endpoint. See docs for"
        " details on access control. If no tokens is specified, we will not change the"
        " tokens of the endpoint. "
    ),
    multiple=True,
)
@click.option(
    "--remove-tokens",
    is_flag=True,
    default=False,
    hidden=True,
    help=(
        "If specified, all additional tokens will be removed, and the endpoint will"
        " be either public (if --public) is specified, or only accessible with the"
        " workspace token (if --public is not specified)."
    ),
)
@click.option(
    "--visibility",
    type=str,
    help=(
        "Visibility of the endpoint. Can be 'public' or 'private'. If private, the"
        " endpoint will only be viewable by the creator and workspace admin."
    ),
)
@click.option(
    "--replicas-static",
    "-r",
    "-replicas",
    type=int,
    default=None,
    help="""
                Use this option if you want a fixed number of replicas and want to turn off autoscaling.
                For example, to set a fixed number of replicas to 2, you can use: 
                --replicas-static 2  or
                -r 2
            """,
    callback=validate_autoscale_options,
)
@click.option(
    "--autoscale-down",
    "-ad",
    type=str,
    default=None,
    help="""
                Use this option if you want to have replicas but scale down after a specified time of no traffic.
                For example, to set 2 replicas and scale down after 3600 seconds of no traffic,
                use: --autoscale-down 2,3600s or --autoscale-down 2,3600
                (Note: Do not include spaces around the comma.)
            """,
    callback=validate_autoscale_options,
)
@click.option(
    "--autoscale-gpu-util",
    "-agu",
    type=str,
    default=None,
    help="""
                Use this option to set a threshold for GPU utilization and enable the system to scale between
                a minimum and maximum number of replicas. For example,
                to scale between 1 (min_replica) and 3 (max_replica) with a 50% threshold,
                use: --autoscale-gpu-util 1,3,50% or --autoscale-gpu-util 1,3,50
                (Note: Do not include spaces around the comma.)

                If the GPU utilization is higher than the target GPU utilization,
                the autoscaler will scale up the replicas.
                If the GPU utilization is lower than the target GPU utilization,
                the autoscaler will scale down the replicas.
                The threshold value should be between 0 and 99.

            """,
    callback=validate_autoscale_options,
)
@click.option(
    "--autoscale-qpm",
    "-aq",
    type=str,
    default=None,
    help="""
                Use this option to set a threshold for QPM and enable the system to scale between
                a minimum and maximum number of replicas. For example,
                to scale between 1 (min_replica) and 3 (max_replica) with a 2.5 QPM,
                use: --autoscale-qpm 1,3,2.5
                (Note: Do not include spaces around the comma.)

                This sets up autoscaling based on queries per minute,
                scaling between 1 and 3 replicas when QPM per replica exceeds 2.5. 
            """,
    callback=validate_autoscale_options,
)
@click.option(
    "--log-collection",
    "-lg",
    type=bool,
    help=(
        "Enable or disable log collection (true/false). If not provided, the workspace"
        " setting will be used."
    ),
)
@click.option(
    "--shared-memory-size",
    type=int,
    default=None,
    help="Update the shared memory size for this endpoint, in MiB.",
)
@click.option(
    "--replica-spread",
    callback=_normalize_replica_spread,
    help=(
        "Controls how endpoint replicas are distributed across different nodes to"
        " improve availability, but it may lead to resource fragmentation.\n\nPreferred"
        " (p): Attempts to spread replicas across different nodes when"
        " possible.\nRequired (r): Enforces strict replica spreading where each replica"
        " must be scheduled on a different node. Replicas cannot start if there are not"
        " enough nodes.\n\nUsage examples:\n  --replica-spread required/r   (strict)\n "
        " --replica-spread preferred/p  (soft)\n"
    ),
    default=None,
)
@click.option(
    "--ingress-timeout-seconds",
    type=int,
    default=None,
    help="Ingress request timeout in seconds (300-6000).",
)
@click.option(
    "--load-balance",
    type=click.Choice(
        [
            "least-request",
            "sticky-routing-default",
            "sticky-routing-by-host-name",
            "sticky-routing-by-resolved-ip",
        ],
        case_sensitive=False,
    ),
    default=None,
    help=(
        "Load balancing strategy: least-request | sticky-routing-default |"
        " sticky-routing-by-host-name | sticky-routing-by-resolved-ip"
    ),
)
def update(
    name,
    id,
    min_replicas,
    resource_shape,
    public,
    ip_whitelist,
    tokens,
    remove_tokens,
    visibility,
    replicas_static,
    autoscale_down,
    autoscale_gpu_util,
    autoscale_qpm,
    log_collection,
    shared_memory_size,
    replica_spread,
    ingress_timeout_seconds,
    load_balance,
):
    """
    Updates an endpoint. Note that for all the update options, changes are made
    as replacements, and not incrementals. For example, if you specify `--tokens`,
    old tokens are replaced by the new set of tokens.
    """

    client = APIClient()
    lepton_deployment = client.deployment.get(name)

    # Validate that public and ip-whitelist are mutually exclusive
    if public and ip_whitelist:
        console.print(
            "[red]Error[/]: Cannot specify both --public and --ip-whitelist. "
            "Use --public for public access or --ip-whitelist for restricted access. "
            "Note that --tokens can be used with either option."
        )
        sys.exit(1)

    if public is not None and public is False and len(tokens) == 0 or remove_tokens:
        console.print(
            "[red]Error[/]: Cannot update a deployment from public access to token"
            " access without any tokens. "
        )
        sys.exit(1)

    if id == "latest":
        current_photon_id = lepton_deployment.spec.photon_id

        public_photon = (
            lepton_deployment.spec.photon_namespace or "private"
        ) == "public"

        photons = client.photon.list_all(public_photon)

        for photon in photons:
            if photon.id_ == current_photon_id:
                current_photon_name = photon.name
                break
        else:
            console.print(
                f"Cannot find current photon ([red]{current_photon_id}[/]) in workspace"
                f" [red]{WorkspaceRecord.get_current_workspace_id()}[/]."
            )
            sys.exit(1)
        records = [
            (photon.name, photon.model, photon.id_, photon.created_at)
            for photon in photons
            if photon.name == current_photon_name
        ]
        id = sorted(records, key=lambda x: x[3])[-1][2]  # type: ignore
        console.print(f"Updating to latest photon id [green]{id}[/].")
    if remove_tokens:
        # [] means removing all tokens
        tokens = []
    elif len(tokens) == 0:
        # None means no change
        tokens = None

    autoscaler_flag = (
        replicas_static is not None
        or autoscale_down is not None
        or autoscale_gpu_util is not None
        or autoscale_qpm is not None
    )

    temp_auto_scaler = None
    max_replicas = None
    if autoscaler_flag:
        target_gpu_utilization = 0
        no_traffic_timeout = 0
        threshold = 0
        if replicas_static is not None:
            min_replicas = replicas_static
            max_replicas = replicas_static

        if autoscale_down:
            parts = autoscale_down.split(",")
            replicas = int(parts[0])
            timeout = int(parts[1].rstrip("s"))
            min_replicas = replicas
            max_replicas = replicas
            no_traffic_timeout = timeout

        if autoscale_gpu_util:
            parts = autoscale_gpu_util.split(",")
            min_replicas = int(parts[0])
            max_replicas = int(parts[1])
            target_gpu_utilization = int(parts[2].rstrip("%"))

        if autoscale_qpm:
            parts = autoscale_qpm.split(",")
            min_replicas = int(parts[0])
            max_replicas = int(parts[1])
            threshold = float(parts[2])

        temp_auto_scaler = AutoScaler(
            scale_down=(
                ScaleDown(no_traffic_timeout=no_traffic_timeout)
                if no_traffic_timeout is not None
                else None
            ),
            target_gpu_utilization_percentage=(
                target_gpu_utilization if target_gpu_utilization is not None else None
            ),
            target_throughput=(
                AutoscalerTargetThroughput(qpm=threshold)
                if threshold is not None
                else None
            ),
        )

    update_resource_requirement_flag = any(
        x is not None
        for x in (min_replicas, max_replicas, resource_shape, shared_memory_size)
    )
    lepton_deployment_spec = LeptonDeploymentUserSpec(
        photon_id=id,
        resource_requirement=(
            ResourceRequirement(
                min_replicas=min_replicas,
                max_replicas=max_replicas,
                resource_shape=resource_shape,
                shared_memory_size=shared_memory_size,
            )
            if update_resource_requirement_flag
            else None
        ),
        api_tokens=make_token_vars_from_config(
            is_public=public,
            tokens=tokens,
        ),
        auto_scaler=temp_auto_scaler,
    )

    if replica_spread is not None:
        toggle = (
            SchedulingToggle.Required
            if replica_spread.lower() == "required"
            else SchedulingToggle.Preferred
        )
        lepton_deployment_spec.scheduling_policy = DeploymentSchedulingPolicy(
            replica_spread=toggle
        )

    if log_collection is not None:
        lepton_deployment_spec.log = LeptonLog(enable_collection=log_collection)

    # Ingress timeout
    if ingress_timeout_seconds is not None:
        lepton_deployment_spec.ingress_timeout_seconds = ingress_timeout_seconds

    # Load balancer config via unified enum
    if load_balance:
        lb = load_balance.lower()
        if lb == "least-request":
            lepton_deployment_spec.load_balance_config = {
                "least_request": {"choice_count": None},
                "maglev": None,
            }
        elif lb == "sticky-routing-default":
            lepton_deployment_spec.load_balance_config = {
                "least_request": None,
                "maglev": {"useHostnameForHashing": None},
            }
        elif lb == "sticky-routing-by-host-name":
            lepton_deployment_spec.load_balance_config = {
                "least_request": None,
                "maglev": {"useHostnameForHashing": True},
            }
        elif lb == "sticky-routing-by-resolved-ip":
            lepton_deployment_spec.load_balance_config = {
                "least_request": None,
                "maglev": {"useHostnameForHashing": False},
            }

    # Set IP access control in auth_config (independent of tokens)
    if public is not None or ip_whitelist is not None:
        if lepton_deployment_spec.auth_config is None:
            lepton_deployment_spec.auth_config = AuthConfig()

        if public:
            # Public means accessible from any IP (no IP restrictions)
            lepton_deployment_spec.auth_config.ip_allowlist = []
        elif ip_whitelist is not None:
            # IP whitelist means only accessible from specified IPs
            parsed_ips = _parse_ip_whitelist(ip_whitelist)
            lepton_deployment_spec.auth_config.ip_allowlist = parsed_ips

    new_lepton_deployment = LeptonDeployment(
        metadata=Metadata(
            id=name,
            name=name,
            visibility=LeptonVisibility(visibility) if visibility else None,
        ),
        spec=lepton_deployment_spec,
    )

    logger.trace(json.dumps(new_lepton_deployment.model_dump(), indent=2))

    if lepton_deployment.metadata.semantic_version:
        dryrun_deployment = client.deployment.update(
            name_or_deployment=name,
            spec=new_lepton_deployment,
            dryrun=True,
        )

        will_restart = not _same_major_version([
            dryrun_deployment.metadata.semantic_version,
            lepton_deployment.metadata.semantic_version,
        ])
        if will_restart:

            confirmed = (not sys.stdin.isatty()) or Confirm.ask(
                "This update will trigger a rolling restart. Are you sure you want to"
                " continue?",
                default=True,
            )

            if not confirmed:
                sys.exit(1)

            replicas = client.deployment.get_replicas(lepton_deployment)

            version_str_list = [lepton_deployment.metadata.semantic_version] + [
                replica.metadata.semantic_version for replica in replicas
            ]

            updating_ongoing = not _same_major_version(version_str_list)
            if updating_ongoing:
                console.print(
                    "[red]An update is in progress. Please try again later.[/]"
                )
                sys.exit(1)

            console.print("Proceeding with the update...")

    updated_lepton_deployment = client.deployment.update(
        name_or_deployment=name,
        spec=new_lepton_deployment,
    )
    logger.trace(json.dumps(updated_lepton_deployment.model_dump(), indent=2))
    console.print(f"Endpoint [green]{name}[/] updated.")


@deployment.command()
@click.option("--name", "-n", help="The endpoint name to get status.", required=True)
def events(name):
    """
    Lists events of the endpoint
    """
    client = APIClient()
    events = client.deployment.get_events(name)

    table = Table(title="Endpoint Events", show_header=True, show_lines=False)
    table.add_column("Endpoint Name")
    table.add_column("Type")
    table.add_column("Reason")
    table.add_column("Regarding")
    table.add_column("Count")
    table.add_column("Last Observed Time")
    for event in events:
        date_string = event.last_observed_time.strftime("%Y-%m-%d %H:%M:%S")
        table.add_row(
            name,
            event.type_,
            event.reason,
            str(event.regarding),
            str(event.count),
            date_string,
        )
    console.print(table)


@deployment.command()
@click.option("--name", "-n", help="Endpoint name", required=True, type=str)
@click.option(
    "--path",
    "-p",
    type=click.Path(
        exists=False,
        file_okay=True,
        dir_okay=True,
        writable=True,
        readable=True,
        resolve_path=True,
    ),
    help=(
        "Optional local path to save the endpoint spec JSON. Directory or full filename"
        " accepted.\nIf a directory is provided, the file will be saved as"
        " endpoint-spec-<name>.json."
    ),
    required=False,
)
def get(name, path):
    """Shows Endpoint detail and optionally saves its spec JSON."""

    client = APIClient()

    try:
        dep = client.deployment.get(name)
    except Exception as e:
        console.print(f"[red]Failed to fetch endpoint {name}: {e}[/]")
        sys.exit(1)

    console.print(json.dumps(client.deployment.safe_json(dep), indent=2))

    if path:
        import os

        spec_json = dep.spec.model_dump_json(indent=2)

        save_path = path
        if os.path.isdir(path) or path.endswith(os.sep):
            os.makedirs(path, exist_ok=True)
            save_path = os.path.join(path, f"endpoint-spec-{name}.json")
        else:
            parent = os.path.dirname(save_path)
            if parent:
                os.makedirs(parent, exist_ok=True)

        try:
            with open(save_path, "w") as f:
                f.write(spec_json)
            console.print(f"Endpoint spec saved to [green]{save_path}[/].")
        except Exception as e:
            console.print(f"[red]Failed to save spec: {e}[/]")
            sys.exit(1)


@deployment.command()
@click.option("--name", "-n", help="The endpoint name to stop.", required=True)
def stop(name):
    """
    Stops a deployment by its name.
    """
    client = APIClient()
    endpoint = client.deployment.get(name)
    if endpoint.status.state in [
        LeptonDeploymentState.Stopped,
        LeptonDeploymentState.Stopping,
        LeptonDeploymentState.Deleting,
        LeptonDeploymentState.NotReady,
    ]:
        console.print(
            f"[yellow]⚠ Deployment [green]{name}[/] is {endpoint.status.state}. No"
            " action taken.[/]"
        )
        sys.exit(0)
    client.deployment.stop(name)
    console.print(f"Deployment [green]{name}[/] stopped successfully.")


def add_command(cli_group):
    # Clone commands from hidden `deployment` group to visible `endpoint` group.
    for _name, _cmd in deployment.commands.items():
        if _name not in endpoint.commands:
            endpoint.add_command(_cmd, name=_name)

    # Register groups: keep `deployment` for backward-compatibility (hidden), add visible `endpoint`.
    cli_group.add_command(deployment, name="deployment")
    cli_group.add_command(endpoint, name="endpoint")<|MERGE_RESOLUTION|>--- conflicted
+++ resolved
@@ -1233,7 +1233,6 @@
         if log_collection is not None:
             spec.log = LeptonLog(enable_collection=log_collection)
 
-<<<<<<< HEAD
         # Ingress timeout
         if ingress_timeout_seconds is not None:
             spec.ingress_timeout_seconds = ingress_timeout_seconds
@@ -1257,13 +1256,12 @@
                 spec.load_balance_config = LoadBalanceConfig(
                     maglev=MaglevLoadBalancer(useHostnameForHashing=False)
                 )
-=======
+                
         if privileged:
             if getattr(spec, "user_security_context", None) is None:
                 spec.user_security_context = LeptonUserSecurityContext(privileged=True)
             else:
                 spec.user_security_context.privileged = True
->>>>>>> a4daf5bb
 
     except ValueError as e:
         console.print(
