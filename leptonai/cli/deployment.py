--- conflicted
+++ resolved
@@ -1327,14 +1327,10 @@
             target_throughput=AutoscalerTargetThroughput(qpm=threshold),
         ),
     )
-<<<<<<< HEAD
+
     if log_collection is not None:
         lepton_deployment_spec.log = LeptonLog(enable_collection=log_collection)
-    lepton_deployment = LeptonDeployment(
-=======
-
     new_lepton_deployment = LeptonDeployment(
->>>>>>> ee6bc371
         metadata=Metadata(
             id=name,
             name=name,
@@ -1343,9 +1339,8 @@
         spec=lepton_deployment_spec,
     )
 
-<<<<<<< HEAD
-    logger.trace(json.dumps(lepton_deployment.model_dump(), indent=2))
-=======
+    logger.trace(json.dumps(new_lepton_deployment.model_dump(), indent=2))
+
     if lepton_deployment.metadata.semantic_version:
         dryrun_deployment = client.deployment.update(
             name_or_deployment=name,
@@ -1383,7 +1378,6 @@
 
             console.print("Proceeding with the update...")
 
->>>>>>> ee6bc371
     client.deployment.update(
         name_or_deployment=name,
         spec=new_lepton_deployment,
