import json
from datetime import datetime
import re
import sys
from typing import List, Optional, Union

import click
from loguru import logger
from rich.pretty import Pretty
from rich.table import Table
from rich.prompt import Confirm

from .util import (
    console,
    check,
    click_group,
    _validate_queue_priority,
    apply_nodegroup_and_queue_config,
)

from leptonai.config import (
    VALID_SHAPES,
    DEFAULT_TIMEOUT,
    DEFAULT_RESOURCE_SHAPE,
    ENV_VAR_REQUIRED,
)
from ..api.v2.client import APIClient
from ..api.v1.deployment import make_token_vars_from_config
from ..api.v1.photon import make_mounts_from_strings, make_env_vars_from_strings
from ..api.v2.workspace_record import WorkspaceRecord
from ..api.v1.types.common import Metadata, LeptonVisibility
from ..api.v1.types.deployment import (
    AutoScaler,
    HealthCheck,
    HealthCheckLiveness,
    LeptonDeployment,
    LeptonDeploymentUserSpec,
    LeptonContainer,
    MultiNodeSpec,
    ResourceRequirement,
    ScaleDown,
    ContainerPort,
    AutoscalerTargetThroughput,
    LeptonLog,
    DeploymentSchedulingPolicy,
    SchedulingToggle,
)
from ..api.v1.types.photon import PhotonDeploymentTemplate
from ..api.v1.types.ingress import AuthConfig


def _same_major_version(version_str_list: List[str]) -> bool:
    if len(version_str_list) < 2:
        return True

    def validate(v: str) -> bool:
        return bool(re.match(r"^\d+\.\d+$", v))

    if not all(validate(version_str) for version_str in version_str_list):
        return False

    version_major_list = [version.split(".")[0] for version in version_str_list]

    if not all(
        version_major == version_major_list[0] for version_major in version_major_list
    ):
        return False

    return True


def autoscale_flag_deprecation_warning(ctx, param, value):
    if value is not None:
        click.echo(
            f"""Warning: The '{param.name}' option will be deprecated in a future release. 
        Please consider using the new options for replica number and autoscale policy management: 
        '-r'
        '--replicas-static <replica_number>' 
        
        '-ad'  
        '--autoscale-down <replica_number>,<timeout>' 
         
        '-agu'
        '--autoscale-gpu-util <min_replica>,<max_replica>,<gpu-util-threshold>' 
        
        '-aq'
        '--autoscale-qpm <min_replica>,<max_replica>,<qpm-threshold>'
        
        please use lep endpoint create -h for more information.
        """,
            err=True,
        )
    return value


def validate_autoscale_options(ctx, param, value):
    replicas_static = ctx.params.get("replicas_static")
    autoscale_down = ctx.params.get("autoscale_down")
    autoscale_gpu_util = ctx.params.get("autoscale_gpu_util")
    autoscale_qpm = ctx.params.get("autoscale_qpm")
    no_traffic_timeout = ctx.params.get("no_traffic_timeout")
    target_gpu_utilization = ctx.params.get("target_gpu_utilization")
    max_replicas = ctx.params.get("max_replicas")
    min_replicas = ctx.params.get("min_replicas")

    num_new_options = sum(
        option is not None
        for option in [
            replicas_static,
            autoscale_down,
            autoscale_gpu_util,
            autoscale_qpm,
        ]
    )
    if num_new_options > 1:
        raise click.UsageError(
            "You cannot use --replicas-static, --autoscale-down, --autoscale-gpu-util,"
            " and autoscale-qpm options together. Please specify only one."
        )

    num_old_options = sum(
        option is not None
        for option in [
            no_traffic_timeout,
            target_gpu_utilization,
            max_replicas,
        ]
    )

    if num_new_options > 0 and (
        num_old_options >= 1 or (min_replicas is not None and min_replicas > 1)
    ):
        raise click.UsageError(
            """You cannot use deprecating autoscale options with new autoscale options.
            Please specify only one of the following:
            
            '-r'
            '--replicas-static <replica_number>' 
            
            '-ad'  
            '--autoscale-down <replica_number>,<timeout>' 
             
            '-agu'
            '--autoscale-gpu-util <min_replica>,<max_replica>,<gpu-util-threshold>' 
            
            '-aq'
            '--autoscale-qpm <min_replica>,<max_replica>,<qpm-threshold>'
            """
        )

    if param.name == "autoscale_down" and value:
        parts = value.split(",")
        if (
            len(parts) != 2
            or not parts[0].isdigit()
            or not (parts[1].endswith("s") or parts[1].isdigit())
        ):
            raise click.BadParameter(
                "Invalid format for --autoscale-down. Expected format:"
                " <replicas>,<timeout>s or <replicas>,<timeout>"
            )
        try:
            replicas = int(parts[0])
            timeout = int(parts[1].rstrip("s"))
            if replicas < 0 or timeout < 60:
                raise ValueError
        except ValueError:
            raise click.BadParameter(
                "Replicas and timeout should be positive integers and timeout should be"
                " at least 60 seconds."
            )

    if param.name == "autoscale_gpu_util" and value:
        parts = value.split(",")
        if len(parts) != 3 or not (
            parts[0].isdigit()
            and parts[1].isdigit()
            and (parts[2].rstrip("%").isdigit())
        ):
            raise click.BadParameter(
                "Invalid format for --autoscale-gpu-util. Expected format:"
                " <min_replica>,<max_replica>,<threshold>% or"
                " <min_replica>,<max_replica>,<threshold>"
            )
        try:
            min_replica = int(parts[0])
            max_replica = int(parts[1])
            threshold = int(parts[2].rstrip("%"))
            if min_replica < 0 or max_replica < 0 or not (0 < threshold <= 99):
                raise ValueError
        except ValueError:
            raise click.BadParameter(
                "Min_replica, max_replica should be positive integers and threshold"
                " should be between 1 and 99."
            )

    if param.name == "autoscale_qpm" and value:
        parts = value.split(",")
        if len(parts) != 3 or not (
            parts[0].isdigit() and parts[1].isdigit() and is_positive_number(parts[2])
        ):
            raise click.BadParameter(
                "Invalid format for --autoscale-qpm. Expected format:"
                " <min_replica>,<max_replica>,<threshold>"
            )
        try:
            min_replica = int(parts[0])
            max_replica = int(parts[1])
            threshold = float(parts[2])
            if min_replica < 0 or max_replica < 0 or threshold <= 0:
                raise ValueError
        except ValueError:
            raise click.BadParameter(
                "Min_replica and max_replica should be positive integers and threshold"
                " should be a positive number. Threshold should be greater than 0."
            )

    return value


def is_positive_number(value):
    try:
        num = float(value)
        return num > 0
    except ValueError:
        return False


def _normalize_replica_spread(ctx, param, value):
    if value is None:
        return None
    if value.lower() in ["required", "r"]:
        return "required"
    elif value.lower() in ["preferred", "p"]:
        return "preferred"
    else:
        raise click.BadParameter(
            f"Invalid replica spread value: {value}. "
            "Use 'required'/'r' or 'preferred'/'p'."
        )


def _parse_ip_whitelist(ip_whitelist_values):
    """
    Parse IP whitelist values, handling both comma-separated and individual values.

    Args:
        ip_whitelist_values: List of strings, each potentially containing comma-separated IPs

    Returns:
        List of individual IP addresses/CIDR ranges
    """
    if not ip_whitelist_values:
        return []

    parsed_ips = []
    for value in ip_whitelist_values:
        # Split by comma and strip whitespace
        ips = [ip.strip() for ip in value.split(",")]
        # Filter out empty strings
        ips = [ip for ip in ips if ip]
        parsed_ips.extend(ips)

    return parsed_ips


@click_group(hidden=True)
def deployment():
    """
    Manage endpoints (formerly called deployments) on the DGX Cloud Lepton.

    An endpoint is a running instance (previously referred to as a
    deployment). Endpoints are created with the `lep endpoint create` command and
    typically expose one or more HTTP routes that users can call, either via a
    RESTful API or through the Python client provided by `leptonai.client`.

    The endpoint commands let you list, manage, and remove endpoints on the
    DGX Cloud Lepton.
    """
    pass


def _print_deployments_table(
    deployments, dashboard_base_url: Optional[str] = None
) -> None:
    table = Table(
        title="Endpoints",
        show_lines=True,
        show_header=True,
    )
    table.add_column("Name / ID")
    table.add_column("Created At")
    table.add_column("State")
    table.add_column("User ID")
    table.add_column("Node Group")
    table.add_column("Replicas")
    table.add_column("Shape")

    shape_totals = {}

    def _is_active_state(state_str: str) -> bool:
        return state_str in {"Ready", "Starting", "Updating", "Scaling", "Deleting"}

    count = 0
    for d in deployments:
        if d.spec and getattr(d.spec, "is_pod", False):
            continue

        name = d.metadata.name if d.metadata else "-"
        dep_id = d.metadata.id_ if d.metadata else "-"

        created_ts = (
            datetime.fromtimestamp((d.metadata.created_at or 0) / 1000).strftime(
                "%Y-%m-%d\n%H:%M:%S"
            )
            if d.metadata and d.metadata.created_at
            else "N/A"
        )
        state = d.status.state.value if d.status and d.status.state else "-"
        owner = d.metadata.owner if d.metadata and d.metadata.owner else ""

        ng_list = []
        rr = d.spec.resource_requirement if d.spec else None
        if rr and rr.affinity and rr.affinity.allowed_dedicated_node_groups:
            ng_list = rr.affinity.allowed_dedicated_node_groups
        ng_str = "\n".join(ng_list).lower() if ng_list else ""

        desired = (
            d.status.autoscaler_status.desired_replicas
            if d.status
            and d.status.autoscaler_status
            and d.status.autoscaler_status.desired_replicas is not None
            else None
        )
        desired_disp = str(desired if desired is not None else 0)

        shape = rr.resource_shape if rr and rr.resource_shape else "-"

        dep_url = None
        if dashboard_base_url:
            dep_url = f"{dashboard_base_url}/compute/deployments/detail/{dep_id}/demo"
        name_id_cell = f"[bold #76b900]{name}[/]\n" + (
            f"[link={dep_url}][bright_black]{dep_id}[/][/link]"
            if dep_url
            else f"[bright_black]{dep_id}[/]"
        )

        table.add_row(
            name_id_cell,
            created_ts,
            f"{state}",
            owner or "",
            ng_str,
            desired_disp,
            shape,
        )

        # Utilization summary uses desired only
        workers = desired if desired is not None else 0
        if _is_active_state(state):
            shape_totals[shape] = shape_totals.get(shape, 0) + workers

        count += 1

    if count == 0:
        console.print(
            "No endpoints found. Use `lep endpoint create` to create endpoints."
        )
        return

    console.print(table)

    console.print(
        f"[bold]Resource Utilization Summary for above [cyan]{count}[/]"
        f" endpoint{'s' if count!=1 else ''} (Ready / Starting / Updating / Scaling /"
        " Deleting only):[/]"
    )
    for shape, total in sorted(
        shape_totals.items(), key=lambda kv: kv[1], reverse=True
    ):
        console.print(f"  [bright_black]{shape}[/] : [bold cyan]{total}[/]")
    console.print("\n")


# Visible alias group for deployment commands
@click_group()
def endpoint():
    """Manage endpoints (formerly called deployments) on the DGX Cloud Lepton."""
    pass


def _timeout_must_be_larger_than_60(unused_ctx, unused_param, x):
    if x is not None:
        autoscale_flag_deprecation_warning(unused_ctx, unused_param, x)
    if x is None or x == 0 or x >= 60:
        return x
    else:
        raise click.BadParameter("Timeout value must be larger than 60 seconds.")


def _get_ordered_photon_ids_or_none(
    name: str, public_photon: bool
) -> Union[List[str], None]:
    """Returns a list of photon ids for a given name, in the order newest to
    oldest. If no photon of such name exists, returns None.
    """

    client = APIClient()

    photons = client.photon.list_all(public_photon=public_photon)

    target_photons = [p for p in photons if p.name == name]  # type: ignore
    if len(target_photons) == 0:
        return None
    target_photons.sort(key=lambda p: p.created_at, reverse=True)  # type: ignore
    return [p.id_ for p in target_photons]  # type: ignore


def _get_most_recent_photon_id_or_none(name: str, public_photon: bool) -> Optional[str]:
    """Returns the most recent photon id for a given name. If no photon of such
    name exists, returns None.
    """
    photon_ids = _get_ordered_photon_ids_or_none(name, public_photon)
    return photon_ids[0] if photon_ids else None


def _create_workspace_token_secret_var_if_not_existing(client: APIClient):
    """
    Adds the workspace token as a secret environment variable.
    """
    from ..api.v1.types.secret import SecretItem

    secrets = client.secret.list_all()
    existing_names = {s.name for s in secrets}
    if "LEPTON_WORKSPACE_TOKEN" not in existing_names:
        current_ws = WorkspaceRecord.current()
        if current_ws is None:
            console.print(
                "Error: you are not logged in yet. Log into your workspace before"
                " using --include-workspace-token."
            )
            sys.exit(1)
        else:
            token = current_ws.auth_token
            # TODO: there woudln't be a case when token is empty, but we will add a check
            # here just in case.
            if token:
                client.secret.create(
                    [SecretItem(name="LEPTON_WORKSPACE_TOKEN", value=token)]
                )


@deployment.command()
@click.option(
    "--name", "-n", type=str, help="Name of the endpoint being created.", required=True
)
@click.option(
    "--file",
    "-f",
    type=click.Path(
        exists=False,
        file_okay=True,
        dir_okay=False,
        readable=True,
        resolve_path=True,
    ),
    help=(
        "If provided, load the endpoint spec from this JSON file before applying CLI"
        " overrides. The file can be obtained from the dashboard's UI → CLI → 'Use spec"
        " file', or by running: `lep endpoint get -i <endpoint_id> --path"
        " <download_path>`."
    ),
    required=False,
)
@click.option(
    "--photon", "-p", "photon_name", type=str, help="Name of the photon to run."
)
@click.option(
    "--photon-id",
    "-i",
    type=str,
    help=(
        "Specific version id of the photon to run. If not specified, we will run the"
        " most recent version of the photon."
    ),
)
@click.option("--container-image", type=str, help="Container image to run.")
@click.option(
    "--container-port",
    type=int,
    help=(
        "Guest OS port to listen to in the container. If not specified, default to"
        " 8080."
    ),
)
@click.option(
    "--container-command",
    type=str,
    help=(
        "Command to run in the container. Your command should listen to the port"
        " specified by --container-port."
    ),
)
@click.option(
    "--resource-shape",
    type=str,
    help="Resource shape for the endpoint. Available types are: '"
    + "', '".join(VALID_SHAPES)
    + "'.",
    default=None,
)
@click.option(
    "--min-replicas",
    type=int,
    help="(Will be deprecated soon) Minimum number of replicas.",
    default=1,
)
@click.option(
    "--max-replicas",
    type=int,
    help="(Will be deprecated) Maximum number of replicas.",
    default=None,
    callback=autoscale_flag_deprecation_warning,
)
@click.option(
    "--mount",
    help=(
        "Persistent storage to be mounted to the endpoint, in the format"
        " `STORAGE_PATH:MOUNT_PATH` or `STORAGE_PATH:MOUNT_PATH:MOUNT_FROM`."
    ),
    multiple=True,
)
@click.option(
    "--env",
    "-e",
    help="Environment variables to pass to the endpoint, in the format `NAME=VALUE`.",
    multiple=True,
)
@click.option(
    "--secret",
    "-s",
    help=(
        "Secrets to pass to the endpoint, in the format `NAME=SECRET_NAME`. If"
        " secret name is also the environment variable name, you can"
        " omit it and simply pass `SECRET_NAME`."
    ),
    multiple=True,
)
@click.option(
    "--public",
    is_flag=True,
    help=(
        "If specified, the endpoint will be accessible from any IP address. "
        "This is equivalent to --ip-whitelist with an empty list. "
        "Mutually exclusive with --ip-whitelist."
    ),
)
@click.option(
    "--ip-whitelist",
    help=(
        "IP addresses or CIDR ranges that are allowed to access the endpoint. "
        "Can be specified multiple times or as comma-separated values. "
        "Examples: --ip-whitelist 192.168.1.1,10.0.0.0/8 or "
        "--ip-whitelist 192.168.1.1 --ip-whitelist 10.0.0.0/8. "
        "Mutually exclusive with --public. This sets the IP allowlist in the "
        "deployment's authentication configuration. "
        "Note: --tokens are completely independent of IP access control."
    ),
    multiple=True,
)
@click.option(
    "--tokens",
    help=(
        "Additional tokens that can be used to access the endpoint. See docs for"
        " details on access control. These are completely independent of IP access"
        " control (--public and --ip-whitelist)."
    ),
    multiple=True,
)
@click.option(
    "--no-traffic-timeout",
    type=int,
    help=(
        "(Will be deprecated soon)"
        "If specified, the endpoint will be scaled down to 0 replicas after the"
        " specified number of seconds without traffic. Minimum is 60 seconds if set."
        " Note that actual timeout may be up to 30 seconds longer than the specified"
        " value."
    ),
    callback=_timeout_must_be_larger_than_60,
)
@click.option(
    "--target-gpu-utilization",
    type=int,
    help=(
        "(Will be deprecated soon)"
        "If min and max replicas are set, if the gpu utilization is higher than the"
        " target gpu utilization, autoscaler will scale up the replicas. If the gpu"
        " utilization is lower than the target gpu utilization, autoscaler will scale"
        " down the replicas. The value should be between 0 and 99."
    ),
    default=None,
    callback=autoscale_flag_deprecation_warning,
)
@click.option(
    "--initial-delay-seconds",
    type=int,
    help=(
        "If specified, the endpoint will allow the specified amount of seconds for"
        " the photon to initialize before it starts the service. Usually you should"
        " not need this. If you have a endpoint that takes a long time to initialize,"
        " set it to a longer value."
    ),
    default=None,
)
@click.option(
    "--include-workspace-token",
    is_flag=True,
    help=(
        "If specified, the workspace token will be included as an environment"
        " variable. This is used when the photon code uses Lepton SDK capabilities such"
        " as queue, KV, objectstore etc. Note that you should trust the code in the"
        " photon, as it will have access to the workspace token."
    ),
    default=False,
)
@click.option(
    "--rerun",
    is_flag=True,
    help=(
        "If specified, shutdown the endpoint of the same endpoint name and"
        " rerun it. Note that this may cause downtime of the photon if it is for"
        " production use, so use with caution. In a production environment, you"
        " should do photon create, push, and `lep endpoint update` instead."
    ),
    default=False,
)
@click.option(
    "--public-photon",
    is_flag=True,
    help=(
        "If specified, get the photon from the public photon registry. This is only"
        " supported for remote execution."
    ),
    default=False,
)
@click.option(
    "--image-pull-secrets",
    type=str,
    help="Secrets to use for pulling images.",
    multiple=True,
)
@click.option(
    "--node-group",
    "-ng",
    "node_groups",
    help=(
        "Node group for the endpoint. If not set, use on-demand resources. You can"
        " repeat this flag multiple times to choose multiple node groups. Multiple node"
        " group option is currently not supported but coming soon for enterprise users."
        " Only the first node group will be set if you input multiple node groups at"
        " this time."
    ),
    type=str,
    multiple=True,
)
@click.option(
    "--visibility",
    type=str,
    help=(
        "Visibility of the endpoint. Can be 'public' or 'private'. If private, the"
        " endpoint will only be viewable by the creator and workspace admin."
    ),
)
@click.option(
    "--replicas-static",
    "-r",
    "-replicas",
    type=int,
    default=None,
    help="""
                Use this option if you want a fixed number of replicas and want to turn off autoscaling.
                For example, to set a fixed number of replicas to 2, you can use: 
                --replicas-static 2  or
                -r 2
            """,
    callback=validate_autoscale_options,
)
@click.option(
    "--autoscale-down",
    "-ad",
    type=str,
    default=None,
    help="""
                Use this option if you want to have replicas but scale down after a specified time of no traffic.
                For example, to set 2 replicas and scale down after 3600 seconds of no traffic,
                use: --autoscale-down 2,3600s or --autoscale-down 2,3600
                (Note: Do not include spaces around the comma.)
            """,
    callback=validate_autoscale_options,
)
@click.option(
    "--autoscale-gpu-util",
    "-agu",
    type=str,
    default=None,
    help="""
                Use this option to set a threshold for GPU utilization and enable the system to scale between
                a minimum and maximum number of replicas. For example,
                to scale between 1 (min_replica) and 3 (max_replica) with a 50% threshold,
                use: --autoscale-gpu-util 1,3,50% or --autoscale-gpu-util 1,3,50
                (Note: Do not include spaces around the comma.)

                If the GPU utilization is higher than the target GPU utilization,
                the autoscaler will scale up the replicas.
                If the GPU utilization is lower than the target GPU utilization,
                the autoscaler will scale down the replicas.
                The threshold value should be between 0 and 99.
                
            """,
    callback=validate_autoscale_options,
)
@click.option(
    "--autoscale-qpm",
    "-aq",
    type=str,
    default=None,
    help="""
                Use this option to set a threshold for QPM and enable the system to scale between
                a minimum and maximum number of replicas. For example,
                to scale between 1 (min_replica) and 3 (max_replica) with a 2.5 QPM,
                use: --autoscale-qpm 1,3,2.5
                (Note: Do not include spaces around the comma.)

                This sets up autoscaling based on queries per minute, 
                scaling between 1 and 3 replicas when QPM per replica exceeds 2.5.
            """,
    callback=validate_autoscale_options,
)
@click.option(
    "--log-collection",
    "-lg",
    type=bool,
    help=(
        "Enable or disable log collection (true/false). If not provided, the workspace"
        " setting will be used."
    ),
)
@click.option(
    "--node-id",
    "-ni",
    "node_ids",
    help=(
        "Node for the endpoint. You can repeat this flag multiple times to choose"
        " multiple nodes. Please specify the node group when you are using this option"
    ),
    type=str,
    multiple=True,
)
# queue / preempt options (matching job.py style)
@click.option(
    "--queue-priority",
    "-qp",
    "queue_priority",
    callback=_validate_queue_priority,
    default=None,
    help="Set the priority for this endpoint (dedicated node groups only).",
)
@click.option(
    "--can-be-preempted",
    "-cbp",
    is_flag=True,
    default=None,
    help="Allow this endpoint to be preempted by higher priority workloads.",
)
@click.option(
    "--can-preempt",
    "-cp",
    is_flag=True,
    default=None,
    help="Allow this endpoint to preempt lower priority workloads.",
)
@click.option(
    "--shared-memory-size",
    type=int,
    help="Specify the shared memory size for this endpoint, in MiB.",
)
@click.option(
    "--with-reservation",
    type=str,
    help=(
        "Assign the endpoint to a specific reserved compute resource using a"
        " reservation ID (only applicable to dedicated node groups)."
    ),
)
@click.option(
    "--allow-burst-to-other-reservation",
    is_flag=True,
    default=False,
    help=(
        "If set, the endpoint can temporarily use free resources from nodes reserved by"
        " other reservations. Be aware that when a new workload bound to those"
        " reservations starts, your endpoint may be evicted."
    ),
)
<<<<<<< HEAD
# Multi-node options
@click.option(
    "--deployment-mode",
    type=str,
    default=None,
    help=(
        "Deployment mode for the endpoint. Use 'MultiNode' for leader-worker topology;"
        " defaults to SingleNode unless multi-node flags are provided."
    ),
)
@click.option(
    "--multi-node-replicas",
    type=int,
    default=None,
    help=(
        "Number of leader-worker groups (replicas) for multi-node."
    ),
)
@click.option(
    "--multi-node-workers",
    type=int,
    default=None,
    help=(
        "Number of workers per replica (excluding the leader) for multi-node."
    ),
=======
@click.option(
    "--replica-spread",
    callback=_normalize_replica_spread,
    help=(
        "Controls how endpoint replicas are distributed across different nodes to"
        " improve availability, but it may lead to resource fragmentation.\n\nPreferred"
        " (p): Attempts to spread replicas across different nodes when"
        " possible.\nRequired (r): Enforces strict replica spreading where each replica"
        " must be scheduled on a different node. Replicas cannot start if there are not"
        " enough nodes.\n\nUsage examples:\n  --replica-spread required/r   (strict)\n "
        " --replica-spread preferred/p  (soft)\n"
    ),
    default=None,
>>>>>>> ea79e73e
)
def create(
    name,
    file,
    photon_name,
    photon_id,
    container_image,
    container_port,
    container_command,
    resource_shape,
    min_replicas,
    max_replicas,
    mount,
    env,
    secret,
    public,
    ip_whitelist,
    tokens,
    no_traffic_timeout,
    target_gpu_utilization,
    initial_delay_seconds,
    include_workspace_token,
    rerun,
    public_photon,
    image_pull_secrets,
    node_groups,
    visibility,
    replicas_static,
    autoscale_down,
    autoscale_gpu_util,
    autoscale_qpm,
    log_collection,
    node_ids,
    queue_priority,
    can_be_preempted,
    can_preempt,
    shared_memory_size,
    with_reservation,
    allow_burst_to_other_reservation,
<<<<<<< HEAD
    deployment_mode,
    multi_node_replicas,
    multi_node_workers,
=======
    replica_spread,
>>>>>>> ea79e73e
):
    """
    Creates an endpoint from either a photon or container image.
    """
    client = APIClient()

    # Validate that public and ip-whitelist are mutually exclusive
    if public and ip_whitelist:
        console.print(
            "[red]Error[/]: Cannot specify both --public and --ip-whitelist. "
            "Use --public for public access or --ip-whitelist for restricted access. "
            "Note that --tokens can be used with either option."
        )
        sys.exit(1)

    # Load spec from file if provided
    if file:
        try:
            with open(file, "r") as f:
                content = f.read()
                spec = LeptonDeploymentUserSpec.model_validate_json(content)
        except Exception as e:
            console.print(f"Cannot load endpoint spec from file [red]{file}[/]: {e}")
            sys.exit(1)
    else:
        spec = LeptonDeploymentUserSpec()

    existing_deployments = client.deployment.list_all()
    if name in [d.metadata.name for d in existing_deployments]:
        if rerun:
            console.print(
                f"Endpoint [green]{name}[/] already exists. Shutting down the"
                " existing endpoint and rerunning."
            )
            client.deployment.delete(name)
        else:
            console.print(
                f"Endpoint [green]{name}[/] already exists. Use `lep endpoint"
                f" update -n {name}` to update the endpoint, or add `--rerun` to"
                " shutdown the existing endpoint and rerun it."
            )
            sys.exit(1)

    if (
        file
        and spec.container is not None
        and (photon_name is not None or photon_id is not None)
    ):
        console.print(
            "[red]Error[/]: Container details are already present in the spec file; you"
            " cannot additionally specify --photon or --photon-id."
        )
        sys.exit(1)

    if (
        file
        and spec.photon_id is not None
        and (container_image is not None or container_command is not None)
    ):
        console.print(
            "[red]Error[/]: The spec file already references a photon; you cannot also"
            " provide --container-image or --container-command."
        )
        sys.exit(1)

    # First, check whether the input is photon or container. We will prioritize using
    # photon if both are specified.
    if photon_name is not None or photon_id is not None:
        # We will use photon.
        if container_image is not None or container_command is not None:
            console.print(
                "Warning: both photon and container image are specified. We will use"
                " the photon."
            )
        if photon_id is None:
            # look for the latest photon with the given name.
            photon_id = _get_most_recent_photon_id_or_none(photon_name, public_photon)
            if not photon_id:
                console.print(
                    f"Photon [red]{name}[/] does not exist in the workspace. Did"
                    " you forget to push the photon?",
                )
                sys.exit(1)
            console.print(
                f"Running the most recent version of [green]{name}[/]: {photon_id}"
            )
        else:
            console.print(f"Running the specified version: [green]{photon_id}[/]")
        spec.photon_id = photon_id
        spec.photon_namespace = "public" if public_photon else "private"

        # get deployment template
        photon = client.photon.get(photon_id, public_photon=public_photon)  # type: ignore
        deployment_template = photon.deployment_template
    elif container_image is not None or container_command is not None:
        # We will use container.
        if container_image is None:
            console.print(
                "Error: container image and command must be specified together."
            )
            sys.exit(1)

        wrapped_cmd = (
            ["/bin/bash", "-c", container_command] if container_command else None
        )
        spec.container = LeptonContainer(
            image=container_image,
            command=wrapped_cmd,
        )
        if container_port:
            spec.container.ports = [ContainerPort(container_port=container_port)]
        # container based deployment won't have the deployment template as photons do.
        # So we will simply create an empty one.
    elif spec.photon_id is None and spec.container is None:
        # No photon_id, photon_name, container_image, or container_command
        console.print("""
            You have not provided a photon_name, photon_id, or container image.
            Please use one of the following options:
            -p <photon_name>
            -i <photon_id>
            --container-image <container_image> and --container-command <container_command>
            to specify a photon or container image.
            """)
        sys.exit(1)

    if spec.container is not None:
        deployment_template = PhotonDeploymentTemplate()

    # Detect if the loaded spec already contains autoscaler settings
    spec_has_autoscale = spec.auto_scaler is not None and (
        spec.auto_scaler.target_gpu_utilization_percentage is not None
        or spec.auto_scaler.target_throughput is not None
        or (
            spec.auto_scaler.scale_down is not None
            and spec.auto_scaler.scale_down.no_traffic_timeout is not None
        )
    )

    # default timeout (only if user passed nothing AND spec has no autoscale)
    if (
        no_traffic_timeout is None
        and DEFAULT_TIMEOUT
        and target_gpu_utilization is None
        and replicas_static is None
        and autoscale_down is None
        and autoscale_gpu_util is None
        and autoscale_qpm is None
        and not spec_has_autoscale
    ):
        console.print(
            "\nLepton is currently set to use a default timeout of [green]1 hour[/]."
            " When there is no traffic for more than an hour, the endpoint will"
            " automatically scale down to zero. Use --no-traffic-timeout 0 to disable,"
            " or set LEPTON_DEFAULT_TIMEOUT=false to turn off this default.\n"
        )
        no_traffic_timeout = DEFAULT_TIMEOUT

    threshold = None

    if replicas_static:
        min_replicas = replicas_static
        max_replicas = replicas_static
        no_traffic_timeout = None

    if autoscale_down:
        parts = autoscale_down.split(",")
        replicas = int(parts[0])
        timeout = int(parts[1].rstrip("s"))
        min_replicas = replicas
        max_replicas = replicas
        no_traffic_timeout = timeout

    if autoscale_gpu_util:
        parts = autoscale_gpu_util.split(",")
        min_replicas = int(parts[0])
        max_replicas = int(parts[1])
        target_gpu_utilization = int(parts[2].rstrip("%"))

    if autoscale_qpm:
        parts = autoscale_qpm.split(",")
        min_replicas = int(parts[0])
        max_replicas = int(parts[1])
        threshold = float(parts[2])

    # resources

    # Ensure existing resource_requirement is preserved when loading from file.
    if spec.resource_requirement is None:
        spec.resource_requirement = ResourceRequirement(
            resource_shape=resource_shape
            or (deployment_template.resource_shape if deployment_template else None)
            or DEFAULT_RESOURCE_SHAPE,
            min_replicas=min_replicas,
            max_replicas=max_replicas,
        )
    else:
        # Only update fields that are explicitly overridden via CLI
        if resource_shape or (
            deployment_template.resource_shape if deployment_template else None
        ):
            spec.resource_requirement.resource_shape = (
                resource_shape
                or (deployment_template.resource_shape if deployment_template else None)
                or spec.resource_requirement.resource_shape
                or DEFAULT_RESOURCE_SHAPE
            )
        if min_replicas is not None:
            spec.resource_requirement.min_replicas = min_replicas
        if max_replicas is not None:
            spec.resource_requirement.max_replicas = max_replicas

    if shared_memory_size is not None:
        spec.resource_requirement.shared_memory_size = shared_memory_size

    # Apply multi-node configuration
    try:
        normalized_mode = None
        if deployment_mode:
            dm = deployment_mode.strip()
            if dm.lower() in ("multinode", "multi", "mn"):
                normalized_mode = "MultiNode"
            elif dm.lower() in ("singlenode", "single", "sn"):
                normalized_mode = "SingleNode"
            else:
                # Pass through as-is to allow forward compatibility
                normalized_mode = dm
        # If user provided multi-node numbers but no mode, default to MultiNode
        if normalized_mode is None and (multi_node_replicas is not None or multi_node_workers is not None):
            normalized_mode = "MultiNode"

        if normalized_mode is not None:
            spec.deployment_mode = normalized_mode

        if multi_node_replicas is not None or multi_node_workers is not None:
            current = spec.multi_node or MultiNodeSpec()
            if multi_node_replicas is not None:
                if multi_node_replicas < 0:
                    raise ValueError("multi-node replicas must be >= 0")
                current.replicas = multi_node_replicas
            if multi_node_workers is not None:
                if multi_node_workers < 0:
                    raise ValueError("multi-node workers must be >= 0")
                current.workers_per_replica = multi_node_workers
            spec.multi_node = current
    except ValueError as e:
        console.print(f"[red]{e}[/]")
        sys.exit(1)

    # Apply shared node group / queue / reservation config
    try:
        apply_nodegroup_and_queue_config(
            spec=spec,
            node_groups=node_groups,
            node_ids=node_ids,
            queue_priority=queue_priority,
            can_be_preempted=can_be_preempted,
            can_preempt=can_preempt,
            with_reservation=with_reservation,
            allow_burst=allow_burst_to_other_reservation,
        )
    except ValueError as e:
        console.print(f"[red]{e}[/]")
        sys.exit(1)

    # include workspace token
    secret = list(secret)  # to convert secret from tuple to list
    if include_workspace_token:
        console.print("Including the workspace token for the photon execution.")
        _create_workspace_token_secret_var_if_not_existing(client)
        if "LEPTON_WORKSPACE_TOKEN" not in secret:
            secret += [
                "LEPTON_WORKSPACE_TOKEN",
            ]

    try:
        logger.trace(f"deployment_template:\n{deployment_template}")
        template_envs = deployment_template.env or {}
        env_list = list(env) or []
        secret_list = list(secret) or []
        mount_list = list(mount) or []
        for k, v in template_envs.items():
            if v == ENV_VAR_REQUIRED:
                if not any(s.startswith(k + "=") for s in (env or [])):
                    console.print(
                        f"This deployment requires env var {k}, but it's missing."
                        f" Please specify it with --env {k}=YOUR_VALUE. Otherwise,"
                        " the deployment may fail."
                    )
            else:
                if not any(s.startswith(k + "=") for s in env_list):
                    # Adding default env variable if not specified.
                    env_list.append(f"{k}={v}")
        template_secrets = deployment_template.secret or []
        for k in template_secrets:
            if k not in secret_list:
                console.print(
                    f"This deployment requires secret {k}, but it's missing. Please"
                    f" set the secret, and specify it with --secret {k}. Otherwise,"
                    " the deployment may fail."
                )

        if env_list or secret_list or not file:
            # CLI args provided or no file loaded - use CLI args
            spec.envs = make_env_vars_from_strings(env_list, secret_list)
        # else: preserve existing spec.envs from loaded file

        if mount_list or not file:
            # CLI args provided or no file loaded - use CLI args
            spec.mounts = make_mounts_from_strings(mount_list)
        # else: preserve existing spec.mounts from loaded file

        if tokens or not file:
            spec.api_tokens = make_token_vars_from_config(public, tokens)

        # Set IP access control in auth_config (independent of tokens)
        if public or ip_whitelist:
            if spec.auth_config is None:
                spec.auth_config = AuthConfig()

            if public:
                # Public means accessible from any IP (no IP restrictions)
                spec.auth_config.ip_allowlist = []
            elif ip_whitelist:
                # IP whitelist means only accessible from specified IPs
                parsed_ips = _parse_ip_whitelist(ip_whitelist)
                spec.auth_config.ip_allowlist = parsed_ips

        if image_pull_secrets or not file:
            spec.image_pull_secrets = list(image_pull_secrets)
        # Only overwrite auto_scaler if user provided any autoscale-related flag/arg
        if any([
            no_traffic_timeout is not None,
            target_gpu_utilization is not None,
            threshold is not None,
        ]):
            spec.auto_scaler = AutoScaler(
                scale_down=(
                    ScaleDown(no_traffic_timeout=no_traffic_timeout)
                    if no_traffic_timeout is not None
                    else None
                ),
                target_gpu_utilization_percentage=target_gpu_utilization,
                target_throughput=(
                    AutoscalerTargetThroughput(qpm=threshold) if threshold else None
                ),
            )

        if initial_delay_seconds is not None:
            spec.health = HealthCheck(
                liveness=(
                    HealthCheckLiveness(initial_delay_seconds=initial_delay_seconds)
                )
            )

        # Scheduling policy: replica spread
        if replica_spread is not None:
            toggle = (
                SchedulingToggle.Required
                if replica_spread.lower() == "required"
                else SchedulingToggle.Preferred
            )
            spec.scheduling_policy = DeploymentSchedulingPolicy(replica_spread=toggle)

        if log_collection is not None:
            spec.log = LeptonLog(enable_collection=log_collection)

    except ValueError as e:
        console.print(
            f"Error encountered while processing endpoint configs:\n[red]{e}[/]."
        )
        console.print("Failed to launch endpoint.")
        sys.exit(1)
    name = name if name else (photon_name or photon_id)
    lepton_deployment = LeptonDeployment(
        metadata=Metadata(
            id=name,
            name=name,
            visibility=LeptonVisibility(visibility) if visibility else None,
        ),
        spec=spec,
    )
    logger.trace(json.dumps(lepton_deployment.model_dump(), indent=2))
    client.deployment.create(lepton_deployment)
    console.print(
        "🎉 [green]Endpoint Created Successfully![/]\n"
        f"Name: [blue]{name}[/]\n"
        f"Use `lep endpoint status -n {name}` to check the status."
    )


@deployment.command(name="list")
@click.option(
    "--name",
    "-n",
    help=(
        "Filter endpoints by name (case-insensitive substring). Can be specified"
        " multiple times."
    ),
    type=str,
    required=False,
    multiple=True,
)
def list_command(name):
    """
    Lists all endpoints in the current workspace.
    """

    client = APIClient()
    deployments = client.deployment.list_all()
    if name:
        lowered = [x.lower() for x in name]
        deployments = [
            d
            for d in deployments
            if d.metadata
            and d.metadata.name
            and any(n in d.metadata.name.lower() for n in lowered)
        ]
    _print_deployments_table(
        deployments, dashboard_base_url=client.get_dashboard_base_url()
    )


@deployment.command()
@click.option("--name", "-n", help="The endpoint name to restart.", required=True)
def restart(name):
    """
    Restarts an endpoint.
    """
    client = APIClient()
    client.deployment.restart(name)
    console.print(f"Endpoint [green]{name}[/] restart triggered successfully.")


@deployment.command()
@click.option("--name", "-n", help="The endpoint name to remove.", required=True)
def remove(name):
    """
    Removes an endpoint.
    """
    client = APIClient()
    client.deployment.delete(name)
    console.print(f"Endpoint [green]{name}[/] deleted successfully.")


@deployment.command()
@click.option("--name", "-n", help="The endpoint name to get status.", required=True)
@click.option(
    "--show-tokens",
    "-t",
    is_flag=True,
    help=(
        "Show tokens for the endpoint. Use with caution as this displays the tokens"
        " in plain text, and may be visible to others if you log the output."
    ),
)
@click.option(
    "--detail", "-d", is_flag=True, default=False, help="Show the endpoint detail"
)
def status(name, show_tokens, detail):
    """
    Gets the status of an endpoint.
    """
    check(name, "Endpoint name not specified. Use `lep endpoint status -n <name>`.")

    client = APIClient()

    dep_info = client.deployment.get(name)

    # TODO: print a cleaner dep info.
    creation_time = datetime.fromtimestamp(
        dep_info.metadata.created_at / 1000  # type: ignore
    ).strftime("%Y-%m-%d %H:%M:%S")

    state = dep_info.status.state
    if state in ("Running", "Ready"):
        state = f"[green]{state}[/]"
    else:
        state = f"[yellow]{state}[/]"
    console.print(f"Time now:   {datetime.now().strftime('%Y-%m-%d %H:%M:%S')}")
    console.print(f"Created at: {creation_time}")

    if dep_info.spec.photon_id is not None:
        photon_id = dep_info.spec.photon_id
    else:
        photon_id = (
            (dep_info.spec.container.image or "unknow")
            if dep_info.spec.container
            else "unknow"
        )

    if dep_info.metadata.semantic_version:
        console.print("Version:   ", dep_info.metadata.semantic_version)

    console.print("Photon ID: ", photon_id)

    console.print(f"State:      {state}")

    resource_requirement = dep_info.spec.resource_requirement

    if resource_requirement and resource_requirement.max_replicas:
        console.print(
            f"Replicas:   {resource_requirement.min_replicas}-"
            f"{resource_requirement.max_replicas}"
        )

    autoscaler = dep_info.spec.auto_scaler

    if autoscaler:
        timeout = (
            autoscaler.scale_down.no_traffic_timeout if autoscaler.scale_down else None
        )
        if timeout:
            console.print(f"Timeout(s): {timeout}")
        target_gpu_utilization_percentage = autoscaler.target_gpu_utilization_percentage
        if target_gpu_utilization_percentage:
            console.print(f"Target GPU: {target_gpu_utilization_percentage}%")

    # Note: Web UI functionality is temporarily removed to reduce workspace URL dependency
    # This may be restored in the future if we implement a more flexible URL handling mechanism
    # if workspace_id:
    #     web_url = LEPTON_DEPLOYMENT_URL.format(
    #         workspace_id=workspace_id, deployment_name=name
    #     )
    #     console.print(f"Web UI:     {web_url}")

    # Note: endpoint is not quite often used right now, so we will hide it for now.
    # console.print(f"Endpoint:   {dep_info['status']['endpoint']['external_endpoint']}")
    console.print(f"Is Public:  {'No' if dep_info.spec.api_tokens else 'Yes'}")

    if show_tokens and dep_info.spec.api_tokens:

        def stringfy_token(x):
            return x.value or f"[{x.value_from.token_name_ref}]"

        console.print(f"Tokens:     {stringfy_token(dep_info.spec.api_tokens[0])}")
        for token in dep_info.spec.api_tokens[1:]:
            console.print(f"            {stringfy_token(token)}")

    console.print("Replicas List:")

    reading_issue_root = client.deployment.get_readiness(name).root
    # Print a table of readiness information.
    table = Table(show_lines=False)
    table.add_column("replica id")
    table.add_column("status")
    table.add_column("message")
    ready_count = 0
    for id, value in reading_issue_root.items():
        reason = value[0].reason
        message = value[0].message
        # Do we need to display red?
        if reason == "Ready":
            reason = f"[green]{reason}[/]"
            ready_count += 1
        else:
            reason = f"[yellow]{reason}[/]"
        if message == "":
            message = "(empty)"
        table.add_row(id, reason, message)
    console.print(table)
    console.print(
        f"[green]{ready_count}[/] out of {len(reading_issue_root)} replicas ready."
    )

    deployment_terminations_root = client.deployment.get_termination(name).root

    if len(deployment_terminations_root):
        console.print("There are earlier terminations. Detailed Info:")
        table = Table(show_lines=False)
        table.add_column("replica id")
        table.add_column("start/end time")
        table.add_column("reason (code)")
        table.add_column("message")
        for id, event_list in deployment_terminations_root.items():
            for event in event_list:
                start_time = datetime.fromtimestamp(event.started_at).strftime(
                    "%Y-%m-%d %H:%M:%S"
                )
                end_time = datetime.fromtimestamp(event.finished_at).strftime(
                    "%Y-%m-%d %H:%M:%S"
                )
                code = event.exit_code
                reason = event.reason
                message = event.message if event.message else "(empty)"
                table.add_row(
                    id,
                    f"{start_time}\n{end_time}",
                    f"[yellow]{reason} ({code})[/]",
                    message,
                )
        console.print(table)
    if detail:
        console.print(Pretty(dep_info.model_dump()))


@deployment.command()
@click.option("--name", "-n", help="The endpoint name to get log.", required=True)
@click.option("--replica", "-r", help="The replica name to get log.", default=None)
def log(name, replica):
    """
    Gets the log of an endpoint. If `replica` is not specified, the first replica
    is selected. Otherwise, the log of the specified replica is shown. To get the
    list of replicas, use `lep endpoint status`.
    """
    client = APIClient()

    if not replica:
        # obtain replica information, and then select the first one.
        console.print(
            f"Replica name not specified for [yellow]{name}[/]. Selecting the first"
            " replica."
        )

        replicas = client.deployment.get_replicas(name)
        check(len(replicas) > 0, f"No replicas found for [red]{name}[/].")
        replica = replicas[0].metadata.id_
        console.print(f"Selected replica [green]{replica}[/].")
    else:
        console.print(f"Showing log for replica [green]{replica}[/].")
    stream_or_err = client.deployment.get_log(name_or_deployment=name, replica=replica)  # type: ignore
    # Print the log as a continuous stream until the user presses Ctrl-C.
    try:
        for chunk in stream_or_err:
            console.print(chunk, end="")
    except KeyboardInterrupt:
        console.print("Disconnected.")
    except Exception:
        console.print("Connection stopped.")
        return
    else:
        console.print(
            "End of log. It seems that the endpoint has not started, or already"
            " finished."
        )
        console.print(
            f"Use `lep endpoint status -n {name}` to check the status of the endpoint."
        )


@deployment.command()
@click.option("--name", "-n", help="The endpoint name to update.", required=True)
@click.option(
    "--id",
    "-i",
    help="The new photon id to update to. Use `latest` for the latest id.",
    default=None,
)
@click.option(
    "--min-replicas",
    help=(
        "Number of replicas to update to. Pass `0` to scale the number"
        " of replicas to zero, in which case the deployment status page"
        " will show the endpoint to be `not ready` until you scale it"
        " back with a positive number of replicas."
    ),
    type=int,
    default=None,
)
@click.option(
    "--resource-shape",
    help="Resource shape for the pod. Available types are: '"
    + "', '".join(VALID_SHAPES)
    + "'.",
    default=None,
)
@click.option(
    "--public/--no-public",
    is_flag=True,
    default=None,
    help=(
        "If --public is specified, the endpoint will be made public. If --no-public"
        " is specified, the endpoint will be made non-public, with access tokens"
        " being the workspace token and the tokens specified by --tokens. If neither is"
        " specified, no change will be made to the access control of the endpoint."
    ),
)
@click.option(
    "--ip-whitelist",
    help=(
        "IP addresses or CIDR ranges that are allowed to access the endpoint. "
        "Can be specified multiple times or as comma-separated values. "
        "Examples: --ip-whitelist 192.168.1.1,10.0.0.0/8 or "
        "--ip-whitelist 192.168.1.1 --ip-whitelist 10.0.0.0/8. "
        "Mutually exclusive with --public. This sets the IP allowlist in the "
        "deployment's authentication configuration."
    ),
    multiple=True,
)
@click.option(
    "--tokens",
    help=(
        "Access tokens that can be used to access the endpoint. See docs for"
        " details on access control. If no tokens is specified, we will not change the"
        " tokens of the endpoint. If you want to remove all additional tokens, use"
        "--remove-tokens."
    ),
    multiple=True,
)
@click.option(
    "--remove-tokens",
    is_flag=True,
    default=False,
    help=(
        "If specified, all additional tokens will be removed, and the endpoint will"
        " be either public (if --public) is specified, or only accessible with the"
        " workspace token (if --public is not specified)."
    ),
)
@click.option(
    "--visibility",
    type=str,
    help=(
        "Visibility of the endpoint. Can be 'public' or 'private'. If private, the"
        " endpoint will only be viewable by the creator and workspace admin."
    ),
)
@click.option(
    "--replicas-static",
    "-r",
    "-replicas",
    type=int,
    default=None,
    help="""
                Use this option if you want a fixed number of replicas and want to turn off autoscaling.
                For example, to set a fixed number of replicas to 2, you can use: 
                --replicas-static 2  or
                -r 2
            """,
    callback=validate_autoscale_options,
)
@click.option(
    "--autoscale-down",
    "-ad",
    type=str,
    default=None,
    help="""
                Use this option if you want to have replicas but scale down after a specified time of no traffic.
                For example, to set 2 replicas and scale down after 3600 seconds of no traffic,
                use: --autoscale-down 2,3600s or --autoscale-down 2,3600
                (Note: Do not include spaces around the comma.)
            """,
    callback=validate_autoscale_options,
)
@click.option(
    "--autoscale-gpu-util",
    "-agu",
    type=str,
    default=None,
    help="""
                Use this option to set a threshold for GPU utilization and enable the system to scale between
                a minimum and maximum number of replicas. For example,
                to scale between 1 (min_replica) and 3 (max_replica) with a 50% threshold,
                use: --autoscale-gpu-util 1,3,50% or --autoscale-gpu-util 1,3,50
                (Note: Do not include spaces around the comma.)

                If the GPU utilization is higher than the target GPU utilization,
                the autoscaler will scale up the replicas.
                If the GPU utilization is lower than the target GPU utilization,
                the autoscaler will scale down the replicas.
                The threshold value should be between 0 and 99.

            """,
    callback=validate_autoscale_options,
)
@click.option(
    "--autoscale-qpm",
    "-aq",
    type=str,
    default=None,
    help="""
                Use this option to set a threshold for QPM and enable the system to scale between
                a minimum and maximum number of replicas. For example,
                to scale between 1 (min_replica) and 3 (max_replica) with a 2.5 QPM,
                use: --autoscale-qpm 1,3,2.5
                (Note: Do not include spaces around the comma.)

                This sets up autoscaling based on queries per minute,
                scaling between 1 and 3 replicas when QPM per replica exceeds 2.5. 
            """,
    callback=validate_autoscale_options,
)
@click.option(
    "--log-collection",
    "-lg",
    type=bool,
    help=(
        "Enable or disable log collection (true/false). If not provided, the workspace"
        " setting will be used."
    ),
)
@click.option(
    "--shared-memory-size",
    type=int,
    default=None,
    help="Update the shared memory size for this endpoint, in MiB.",
)
@click.option(
    "--replica-spread",
    callback=_normalize_replica_spread,
    help=(
        "Controls how endpoint replicas are distributed across different nodes to"
        " improve availability, but it may lead to resource fragmentation.\n\nPreferred"
        " (p): Attempts to spread replicas across different nodes when"
        " possible.\nRequired (r): Enforces strict replica spreading where each replica"
        " must be scheduled on a different node. Replicas cannot start if there are not"
        " enough nodes.\n\nUsage examples:\n  --replica-spread required/r   (strict)\n "
        " --replica-spread preferred/p  (soft)\n"
    ),
    default=None,
)
def update(
    name,
    id,
    min_replicas,
    resource_shape,
    public,
    ip_whitelist,
    tokens,
    remove_tokens,
    visibility,
    replicas_static,
    autoscale_down,
    autoscale_gpu_util,
    autoscale_qpm,
    log_collection,
    shared_memory_size,
    replica_spread,
):
    """
    Updates an endpoint. Note that for all the update options, changes are made
    as replacements, and not incrementals. For example, if you specify `--tokens`,
    old tokens are replaced by the new set of tokens.
    """

    client = APIClient()
    lepton_deployment = client.deployment.get(name)

    # Validate that public and ip-whitelist are mutually exclusive
    if public and ip_whitelist:
        console.print(
            "[red]Error[/]: Cannot specify both --public and --ip-whitelist. "
            "Use --public for public access or --ip-whitelist for restricted access. "
            "Note that --tokens can be used with either option."
        )
        sys.exit(1)

    if id == "latest":
        current_photon_id = lepton_deployment.spec.photon_id

        public_photon = (
            lepton_deployment.spec.photon_namespace or "private"
        ) == "public"

        photons = client.photon.list_all(public_photon)

        for photon in photons:
            if photon.id_ == current_photon_id:
                current_photon_name = photon.name
                break
        else:
            console.print(
                f"Cannot find current photon ([red]{current_photon_id}[/]) in workspace"
                f" [red]{WorkspaceRecord.get_current_workspace_id()}[/]."
            )
            sys.exit(1)
        records = [
            (photon.name, photon.model, photon.id_, photon.created_at)
            for photon in photons
            if photon.name == current_photon_name
        ]
        id = sorted(records, key=lambda x: x[3])[-1][2]  # type: ignore
        console.print(f"Updating to latest photon id [green]{id}[/].")
    if remove_tokens:
        # [] means removing all tokens
        tokens = []
    elif len(tokens) == 0:
        # None means no change
        tokens = None

    autoscaler_flag = (
        replicas_static is not None
        or autoscale_down is not None
        or autoscale_gpu_util is not None
        or autoscale_qpm is not None
    )

    temp_auto_scaler = None
    max_replicas = None
    if autoscaler_flag:
        target_gpu_utilization = 0
        no_traffic_timeout = 0
        threshold = 0
        if replicas_static is not None:
            min_replicas = replicas_static
            max_replicas = replicas_static

        if autoscale_down:
            parts = autoscale_down.split(",")
            replicas = int(parts[0])
            timeout = int(parts[1].rstrip("s"))
            min_replicas = replicas
            max_replicas = replicas
            no_traffic_timeout = timeout

        if autoscale_gpu_util:
            parts = autoscale_gpu_util.split(",")
            min_replicas = int(parts[0])
            max_replicas = int(parts[1])
            target_gpu_utilization = int(parts[2].rstrip("%"))

        if autoscale_qpm:
            parts = autoscale_qpm.split(",")
            min_replicas = int(parts[0])
            max_replicas = int(parts[1])
            threshold = float(parts[2])

        temp_auto_scaler = AutoScaler(
            scale_down=(
                ScaleDown(no_traffic_timeout=no_traffic_timeout)
                if no_traffic_timeout is not None
                else None
            ),
            target_gpu_utilization_percentage=(
                target_gpu_utilization if target_gpu_utilization is not None else None
            ),
            target_throughput=(
                AutoscalerTargetThroughput(qpm=threshold)
                if threshold is not None
                else None
            ),
        )

    update_resource_requirement_flag = any(
        x is not None
        for x in (min_replicas, max_replicas, resource_shape, shared_memory_size)
    )
    lepton_deployment_spec = LeptonDeploymentUserSpec(
        photon_id=id,
        resource_requirement=(
            ResourceRequirement(
                min_replicas=min_replicas,
                max_replicas=max_replicas,
                resource_shape=resource_shape,
                shared_memory_size=shared_memory_size,
            )
            if update_resource_requirement_flag
            else None
        ),
        api_tokens=make_token_vars_from_config(
            is_public=public,
            tokens=tokens,
        ),
        auto_scaler=temp_auto_scaler,
    )

    if replica_spread is not None:
        toggle = (
            SchedulingToggle.Required
            if replica_spread.lower() == "required"
            else SchedulingToggle.Preferred
        )
        lepton_deployment_spec.scheduling_policy = DeploymentSchedulingPolicy(
            replica_spread=toggle
        )

    if log_collection is not None:
        lepton_deployment_spec.log = LeptonLog(enable_collection=log_collection)

    # Set IP access control in auth_config (independent of tokens)
    if public is not None or ip_whitelist is not None:
        if lepton_deployment_spec.auth_config is None:
            lepton_deployment_spec.auth_config = AuthConfig()

        if public:
            # Public means accessible from any IP (no IP restrictions)
            lepton_deployment_spec.auth_config.ip_allowlist = []
        elif ip_whitelist is not None:
            # IP whitelist means only accessible from specified IPs
            parsed_ips = _parse_ip_whitelist(ip_whitelist)
            lepton_deployment_spec.auth_config.ip_allowlist = parsed_ips

    new_lepton_deployment = LeptonDeployment(
        metadata=Metadata(
            id=name,
            name=name,
            visibility=LeptonVisibility(visibility) if visibility else None,
        ),
        spec=lepton_deployment_spec,
    )

    logger.trace(json.dumps(new_lepton_deployment.model_dump(), indent=2))

    if lepton_deployment.metadata.semantic_version:
        dryrun_deployment = client.deployment.update(
            name_or_deployment=name,
            spec=new_lepton_deployment,
            dryrun=True,
        )

        will_restart = not _same_major_version([
            dryrun_deployment.metadata.semantic_version,
            lepton_deployment.metadata.semantic_version,
        ])
        if will_restart:

            confirmed = (not sys.stdin.isatty()) or Confirm.ask(
                "This update will trigger a rolling restart. Are you sure you want to"
                " continue?",
                default=True,
            )

            if not confirmed:
                sys.exit(1)

            replicas = client.deployment.get_replicas(lepton_deployment)

            version_str_list = [lepton_deployment.metadata.semantic_version] + [
                replica.metadata.semantic_version for replica in replicas
            ]

            updating_ongoing = not _same_major_version(version_str_list)
            if updating_ongoing:
                console.print(
                    "[red]An update is in progress. Please try again later.[/]"
                )
                sys.exit(1)

            console.print("Proceeding with the update...")

    client.deployment.update(
        name_or_deployment=name,
        spec=new_lepton_deployment,
    )
    console.print(f"Endpoint [green]{name}[/] updated.")


@deployment.command()
@click.option("--name", "-n", help="The endpoint name to get status.", required=True)
def events(name):
    """
    Lists events of the endpoint
    """
    client = APIClient()
    events = client.deployment.get_events(name)

    table = Table(title="Endpoint Events", show_header=True, show_lines=False)
    table.add_column("Endpoint Name")
    table.add_column("Type")
    table.add_column("Reason")
    table.add_column("Regarding")
    table.add_column("Count")
    table.add_column("Last Observed Time")
    for event in events:
        date_string = event.last_observed_time.strftime("%Y-%m-%d %H:%M:%S")
        table.add_row(
            name,
            event.type_,
            event.reason,
            str(event.regarding),
            str(event.count),
            date_string,
        )
    console.print(table)


def add_command(cli_group):
    # Clone commands from hidden `deployment` group to visible `endpoint` group.
    for _name, _cmd in deployment.commands.items():
        if _name not in endpoint.commands:
            endpoint.add_command(_cmd, name=_name)

    # Register groups: keep `deployment` for backward-compatibility (hidden), add visible `endpoint`.
    cli_group.add_command(deployment, name="deployment")
    cli_group.add_command(endpoint, name="endpoint")


@deployment.command()
@click.option("--name", "-n", help="Endpoint name", required=True, type=str)
@click.option(
    "--path",
    "-p",
    type=click.Path(
        exists=False,
        file_okay=True,
        dir_okay=True,
        writable=True,
        readable=True,
        resolve_path=True,
    ),
    help=(
        "Optional local path to save the endpoint spec JSON. Directory or full filename"
        " accepted.\nIf a directory is provided, the file will be saved as"
        " endpoint-spec-<name>.json."
    ),
    required=False,
)
def get(name, path):
    """Shows Endpoint detail and optionally saves its spec JSON."""

    client = APIClient()

    try:
        dep = client.deployment.get(name)
    except Exception as e:
        console.print(f"[red]Failed to fetch endpoint {name}: {e}[/]")
        sys.exit(1)

    console.print(json.dumps(client.deployment.safe_json(dep), indent=2))

    if path:
        import os

        spec_json = dep.spec.model_dump_json(indent=2)

        save_path = path
        if os.path.isdir(path) or path.endswith(os.sep):
            os.makedirs(path, exist_ok=True)
            save_path = os.path.join(path, f"endpoint-spec-{name}.json")
        else:
            parent = os.path.dirname(save_path)
            if parent:
                os.makedirs(parent, exist_ok=True)

        try:
            with open(save_path, "w") as f:
                f.write(spec_json)
            console.print(f"Endpoint spec saved to [green]{save_path}[/].")
        except Exception as e:
            console.print(f"[red]Failed to save spec: {e}[/]")
            sys.exit(1)<|MERGE_RESOLUTION|>--- conflicted
+++ resolved
@@ -803,7 +803,6 @@
         " reservations starts, your endpoint may be evicted."
     ),
 )
-<<<<<<< HEAD
 # Multi-node options
 @click.option(
     "--deployment-mode",
@@ -829,7 +828,6 @@
     help=(
         "Number of workers per replica (excluding the leader) for multi-node."
     ),
-=======
 @click.option(
     "--replica-spread",
     callback=_normalize_replica_spread,
@@ -843,7 +841,6 @@
         " --replica-spread preferred/p  (soft)\n"
     ),
     default=None,
->>>>>>> ea79e73e
 )
 def create(
     name,
@@ -883,13 +880,10 @@
     shared_memory_size,
     with_reservation,
     allow_burst_to_other_reservation,
-<<<<<<< HEAD
     deployment_mode,
     multi_node_replicas,
     multi_node_workers,
-=======
     replica_spread,
->>>>>>> ea79e73e
 ):
     """
     Creates an endpoint from either a photon or container image.
