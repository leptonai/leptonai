from datetime import datetime
import re
import shlex
import sys
from typing import List, Optional, Union

import click
from loguru import logger
from rich.table import Table

from .util import (
    console,
    check,
    click_group,
    _get_valid_nodegroup_ids,
)

from leptonai.config import (
    VALID_SHAPES,
    LEPTON_DEPLOYMENT_URL,
    DEFAULT_TIMEOUT,
    DEFAULT_RESOURCE_SHAPE,
    ENV_VAR_REQUIRED,
)
from ..api.v1.client import APIClient
from ..api.v1.deployment import make_token_vars_from_config
from ..api.v1.photon import make_mounts_from_strings, make_env_vars_from_strings
from ..api.v1.types.affinity import LeptonResourceAffinity
from ..api.v1.workspace_record import WorkspaceRecord
from ..api.v1.types.common import Metadata, LeptonVisibility
from ..api.v1.types.deployment import (
    AutoScaler,
    HealthCheck,
    HealthCheckLiveness,
    LeptonDeployment,
    LeptonDeploymentUserSpec,
    LeptonContainer,
    ResourceRequirement,
    ScaleDown,
    ContainerPort,
    AutoscalerTargetThroughput,
)
from ..api.v1.types.photon import PhotonDeploymentTemplate


def autoscale_flag_deprecation_warning(ctx, param, value):
    if value is not None:
        click.echo(
            f"""Warning: The '{param.name}' option will be deprecated in a future release. 
        Please consider using the new options for replica number and autoscale policy management: 
        '-r'
        '--replicas-static <replica_number>' 
        
        '-ad'  
        '--autoscale-down <replica_number>,<timeout>' 
         
        '-agu'
        '--autoscale-gpu-util <min_replica>,<max_replica>,<gpu-util-threshold>' 
        
        '-aq'
        '--autoscale-qpm <min_replica>,<max_replica>,<qpm-threshold>'
        
        please use lep deployment create -h for more information.
        """,
            err=True,
        )
    return value


def validate_autoscale_options(ctx, param, value):
    replicas_static = ctx.params.get("replicas_static")
    autoscale_down = ctx.params.get("autoscale_down")
    autoscale_gpu_util = ctx.params.get("autoscale_gpu_util")
    autoscale_qpm = ctx.params.get("autoscale_qpm")
    no_traffic_timeout = ctx.params.get("no_traffic_timeout")
    target_gpu_utilization = ctx.params.get("target_gpu_utilization")
    max_replicas = ctx.params.get("max_replicas")
    min_replicas = ctx.params.get("min_replicas")

    num_new_options = sum(
        option is not None
        for option in [
            replicas_static,
            autoscale_down,
            autoscale_gpu_util,
            autoscale_qpm,
        ]
    )
    if num_new_options > 1:
        raise click.UsageError(
            "You cannot use --replicas-static, --autoscale-down, --autoscale-gpu-util,"
            " and autoscale-qpm options together. Please specify only one."
        )

    num_old_options = sum(
        option is not None
        for option in [
            no_traffic_timeout,
            target_gpu_utilization,
            max_replicas,
        ]
    )

    if num_new_options > 0 and (
        num_old_options >= 1 or (min_replicas is not None and min_replicas > 1)
    ):
        raise click.UsageError(
            """You cannot use deprecating autoscale options with new autoscale options.
            Please specify only one of the following:
            
            '-r'
            '--replicas-static <replica_number>' 
            
            '-ad'  
            '--autoscale-down <replica_number>,<timeout>' 
             
            '-agu'
            '--autoscale-gpu-util <min_replica>,<max_replica>,<gpu-util-threshold>' 
            
            '-aq'
            '--autoscale-qpm <min_replica>,<max_replica>,<qpm-threshold>'
            """
        )

    if param.name == "autoscale_down" and value:
        parts = value.split(",")
        if (
            len(parts) != 2
            or not parts[0].isdigit()
            or not (parts[1].endswith("s") or parts[1].isdigit())
        ):
            raise click.BadParameter(
                "Invalid format for --autoscale-down. Expected format:"
                " <replicas>,<timeout>s or <replicas>,<timeout>"
            )
        try:
            replicas = int(parts[0])
            timeout = int(parts[1].rstrip("s"))
            if replicas < 0 or timeout < 0:
                raise ValueError
        except ValueError:
            raise click.BadParameter(
                "Replicas and timeout should be positive integers."
            )

    if param.name == "autoscale_gpu_util" and value:
        parts = value.split(",")
        if len(parts) != 3 or not (
            parts[0].isdigit()
            and parts[1].isdigit()
            and (parts[2].rstrip("%").isdigit())
        ):
            raise click.BadParameter(
                "Invalid format for --autoscale-between. Expected format:"
                " <min_replica>,<max_replica>,<threshold>% or"
                " <min_replica>,<max_replica>,<threshold>"
            )
        try:
            min_replica = int(parts[0])
            max_replica = int(parts[1])
            threshold = int(parts[2].rstrip("%"))
            if min_replica < 0 or max_replica < 0 or not (0 <= threshold <= 99):
                raise ValueError
        except ValueError:
            raise click.BadParameter(
                "Min_replica, max_replica should be positive integers and threshold"
                " should be between 0 and 99."
            )

    if param.name == "autoscale_qpm" and value:
        parts = value.split(",")
        if len(parts) != 3 or not (
            parts[0].isdigit() and parts[1].isdigit() and is_positive_number(parts[2])
        ):
            raise click.BadParameter(
                "Invalid format for --autoscale-qpm. Expected format:"
                " <min_replica>,<max_replica>,<threshold>"
            )
        try:
            min_replica = int(parts[0])
            max_replica = int(parts[1])
            threshold = float(parts[2])
            if min_replica < 0 or max_replica < 0 or threshold < 0:
                raise ValueError
        except ValueError:
            raise click.BadParameter(
                "Min_replica and max_replica should be positive integers and threshold"
                " should be a positive number."
            )

    return value


def is_positive_number(value):
    try:
        num = float(value)
        return num > 0
    except ValueError:
        return False


@click_group()
def deployment():
    """
    Manage deployments on the Lepton AI cloud.

    Deployment is a running instance of a photon. Deployments are created using
    the `lep photon run` command. Usually, a deployment exposes one or more HTTP
    endpoints that the users call, either via a RESTful API, or a python client
    defined in `leptonai.client`.

    The deployment commands allow you to list, manage, and remove deployments on
    the Lepton AI cloud.
    """
    pass


def _timeout_must_be_larger_than_60(unused_ctx, unused_param, x):
    if x is not None:
        autoscale_flag_deprecation_warning(unused_ctx, unused_param, x)
    if x is None or x == 0 or x >= 60:
        return x
    else:
        raise click.BadParameter("Timeout value must be larger than 60 seconds.")


def _get_ordered_photon_ids_or_none(
    name: str, public_photon: bool
) -> Union[List[str], None]:
    """Returns a list of photon ids for a given name, in the order newest to
    oldest. If no photon of such name exists, returns None.
    """

    client = APIClient()

    photons = client.photon.list_all(public_photon=public_photon)
    target_photons = [p for p in photons if p.name == name]  # type: ignore
    if len(target_photons) == 0:
        return None
    target_photons.sort(key=lambda p: p.created_at, reverse=True)  # type: ignore
    return [p.id_ for p in target_photons]  # type: ignore


def _get_most_recent_photon_id_or_none(name: str, public_photon: bool) -> Optional[str]:
    """Returns the most recent photon id for a given name. If no photon of such
    name exists, returns None.
    """
    photon_ids = _get_ordered_photon_ids_or_none(name, public_photon)
    return photon_ids[0] if photon_ids else None


def _create_workspace_token_secret_var_if_not_existing(client: APIClient):
    """
    Adds the workspace token as a secret environment variable.
    """
    from ..api.v1.types.common import SecretItem

    secrets = client.secret.list_all()
    if "LEPTON_WORKSPACE_TOKEN" not in secrets:
        current_ws = WorkspaceRecord.current()
        if current_ws is None:
            console.print(
                "Error: you are not logged in yet. Log into your workspace before"
                " using --include-workspace-token."
            )
            sys.exit(1)
        else:
            token = current_ws.auth_token
            # TODO: there woudln't be a case when token is empty, but we will add a check
            # here just in case.
            if token:
                client.secret.create(
                    [SecretItem(name="LEPTON_WORKSPACE_TOKEN", value=token)]
                )


@deployment.command()
@click.option("--name", "-n", type=str, help="Name of the deployment being created.")
@click.option(
    "--photon", "-p", "photon_name", type=str, help="Name of the photon to run."
)
@click.option(
    "--photon-id",
    "-i",
    type=str,
    help=(
        "Specific version id of the photon to run. If not specified, we will run the"
        " most recent version of the photon."
    ),
)
@click.option("--container-image", type=str, help="Container image to run.")
@click.option(
    "--container-port",
    type=int,
    help=(
        "Guest OS port to listen to in the container. If not specified, default to"
        " 8080."
    ),
)
@click.option(
    "--container-command",
    type=str,
    help=(
        "Command to run in the container. Your command should listen to the port"
        " specified by --container-port."
    ),
)
@click.option(
    "--resource-shape",
    type=str,
    help="Resource shape for the deployment. Available types are: '"
    + "', '".join(VALID_SHAPES)
    + "'.",
    default=None,
)
@click.option(
    "--min-replicas",
    type=int,
    help="(Will be deprecated soon) Minimum number of replicas.",
    default=1,
)
@click.option(
    "--max-replicas",
    type=int,
    help="(Will be deprecated) Maximum number of replicas.",
    default=None,
    callback=autoscale_flag_deprecation_warning,
)
@click.option(
    "--mount",
    help=(
        "Persistent storage to be mounted to the deployment, in the format"
        " `STORAGE_PATH:MOUNT_PATH`."
    ),
    multiple=True,
)
@click.option(
    "--env",
    "-e",
    help="Environment variables to pass to the deployment, in the format `NAME=VALUE`.",
    multiple=True,
)
@click.option(
    "--secret",
    "-s",
    help=(
        "Secrets to pass to the deployment, in the format `NAME=SECRET_NAME`. If"
        " secret name is also the environment variable name, you can"
        " omit it and simply pass `SECRET_NAME`."
    ),
    multiple=True,
)
@click.option(
    "--public",
    is_flag=True,
    help=(
        "If specified, the photon will be publicly accessible. See docs for details "
        "on access control."
    ),
)
@click.option(
    "--tokens",
    help=(
        "Additional tokens that can be used to access the photon. See docs for details "
        "on access control."
    ),
    multiple=True,
)
@click.option(
    "--no-traffic-timeout",
    type=int,
    help=(
        "(Will be deprecated soon)"
        "If specified, the deployment will be scaled down to 0 replicas after the"
        " specified number of seconds without traffic. Minimum is 60 seconds if set."
        " Note that actual timeout may be up to 30 seconds longer than the specified"
        " value."
    ),
    callback=_timeout_must_be_larger_than_60,
)
@click.option(
    "--target-gpu-utilization",
    type=int,
    help=(
        "(Will be deprecated soon)"
        "If min and max replicas are set, if the gpu utilization is higher than the"
        " target gpu utilization, autoscaler will scale up the replicas. If the gpu"
        " utilization is lower than the target gpu utilization, autoscaler will scale"
        " down the replicas. The value should be between 0 and 99."
    ),
    default=None,
    callback=autoscale_flag_deprecation_warning,
)
@click.option(
    "--initial-delay-seconds",
    type=int,
    help=(
        "If specified, the deployment will allow the specified amount of seconds for"
        " the photon to initialize before it starts the service. Usually you should"
        " not need this. If you have a deployment that takes a long time to initialize,"
        " set it to a longer value."
    ),
    default=None,
)
@click.option(
    "--include-workspace-token",
    is_flag=True,
    help=(
        "If specified, the workspace token will be included as an environment"
        " variable. This is used when the photon code uses Lepton SDK capabilities such"
        " as queue, KV, objectstore etc. Note that you should trust the code in the"
        " photon, as it will have access to the workspace token."
    ),
    default=False,
)
@click.option(
    "--rerun",
    is_flag=True,
    help=(
        "If specified, shutdown the deployment of the same deployment name and"
        " rerun it. Note that this may cause downtime of the photon if it is for"
        " production use, so use with caution. In a production environment, you"
        " should do photon create, push, and `lep deployment update` instead."
    ),
    default=False,
)
@click.option(
    "--public-photon",
    is_flag=True,
    help=(
        "If specified, get the photon from the public photon registry. This is only"
        " supported for remote execution."
    ),
    default=False,
)
@click.option(
    "--image-pull-secrets",
    type=str,
    help="Secrets to use for pulling images.",
    multiple=True,
)
@click.option(
    "--node-group",
    "-ng",
    "node_groups",
    help=(
        "Node group for the deployment. If not set, use on-demand resources. You can"
        " repeat this flag multiple times to choose multiple node groups. Multiple node"
        " group option is currently not supported but coming soon for enterprise users."
        " Only the first node group will be set if you input multiple node groups at"
        " this time."
    ),
    type=str,
    multiple=True,
)
@click.option(
    "--visibility",
    type=str,
    help=(
        "Visibility of the deployment. Can be 'public' or 'private'. If private, the"
        " deployment will only be viewable by the creator and workspace admin."
    ),
)
@click.option(
    "--replicas-static",
    "-r",
    "-replicas",
    type=int,
    default=None,
    help="""
                Use this option if you want a fixed number of replicas and want to turn off autoscaling.
                For example, to set a fixed number of replicas to 2, you can use: 
                --replicas-static 2  or
                -r 2
            """,
    callback=validate_autoscale_options,
)
@click.option(
    "--autoscale-down",
    "-ad",
    type=str,
    default=None,
    help="""
                Use this option if you want to have replicas but scale down after a specified time of no traffic.
                For example, to set 2 replicas and scale down after 3600 seconds of no traffic,
                use: --autoscale-down 2,3600s or --autoscale-down 2,3600
                (Note: Do not include spaces around the comma.)
            """,
    callback=validate_autoscale_options,
)
@click.option(
    "--autoscale-gpu-util",
    "-agu",
    type=str,
    default=None,
    help="""
                Use this option to set a threshold for GPU utilization and enable the system to scale between
                a minimum and maximum number of replicas. For example,
                to scale between 1 (min_replica) and 3 (max_replica) with a 50% threshold,
                use: --autoscale-between 1,3,50% or --autoscale-between 1,3,50
                (Note: Do not include spaces around the comma.)

                If the GPU utilization is higher than the target GPU utilization,
                the autoscaler will scale up the replicas.
                If the GPU utilization is lower than the target GPU utilization,
                the autoscaler will scale down the replicas.
                The threshold value should be between 0 and 99.
                
            """,
    callback=validate_autoscale_options,
)
@click.option(
    "--autoscale-qpm",
    "-aq",
    type=str,
    default=None,
    help="""
                Use this option to set a threshold for QPM and enable the system to scale between
                a minimum and maximum number of replicas. For example,
                to scale between 1 (min_replica) and 3 (max_replica) with a 2.5 QPM,
                use: --autoscale-between 1,3,2.5
                (Note: Do not include spaces around the comma.)

                If the QPM is higher than the target QPM,
                the autoscaler will scale up the replicas.
                If the QPM is lower than the target QPM,
                the autoscaler will scale down the replicas.
                The threshold value should be between positive number.
            """,
    callback=validate_autoscale_options,
)
def create(
    name,
    photon_name,
    photon_id,
    container_image,
    container_port,
    container_command,
    resource_shape,
    min_replicas,
    max_replicas,
    mount,
    env,
    secret,
    public,
    tokens,
    no_traffic_timeout,
    target_gpu_utilization,
    initial_delay_seconds,
    include_workspace_token,
    rerun,
    public_photon,
    image_pull_secrets,
    node_groups,
    visibility,
    replicas_static,
    autoscale_down,
    autoscale_gpu_util,
    autoscale_qpm,
):

    client = APIClient()
    spec = LeptonDeploymentUserSpec()

    existing_deployments = client.deployment.list_all()
    if name in [d.metadata.name for d in existing_deployments]:
        if rerun:
            console.print(
                f"Deployment [green]{name}[/] already exists. Shutting down the"
                " existing deployment and rerunning."
            )
            client.deployment.delete(name)
        else:
            console.print(
                f"Deployment [green]{name}[/] already exists. Use `lep deployment"
                f" update -n {name}` to update the deployment, or add `--rerun` to"
                " shutdown the existing deployment and rerun it."
            )
            sys.exit(1)

    # First, check whether the input is photon or container. We will prioritize using
    # photon if both are specified.
    if photon_name is not None or photon_id is not None:
        # We will use photon.
        if container_image is not None or container_command is not None:
            console.print(
                "Warning: both photon and container image are specified. We will use"
                " the photon."
            )
        if photon_id is None:
            # look for the latest photon with the given name.
            photon_id = _get_most_recent_photon_id_or_none(photon_name, public_photon)
            if not photon_id:
                console.print(
                    f"Photon [red]{photon_name}[/] does not exist in the workspace. Did"
                    " you forget to push the photon?",
                )
                sys.exit(1)
            console.print(
                f"Running the most recent version of [green]{photon_name}[/]:"
                f" {photon_id}"
            )
        else:
            console.print(f"Running the specified version: [green]{photon_id}[/]")
        spec.photon_id = photon_id
        spec.photon_namespace = "public" if public_photon else "private"

        # get deployment template
        photon = client.photon.get(photon_id, public_photon=public_photon)  # type: ignore
        deployment_template = photon.deployment_template
    elif container_image is not None or container_command is not None:
        # We will use container.
        if container_image is None or container_command is None:
            console.print(
                "Error: container image and command must be specified together."
            )
            sys.exit(1)
        spec.container = LeptonContainer(
            image=container_image,
            command=shlex.split(container_command),
        )
        if container_port:
            spec.container.ports = [ContainerPort(container_port=container_port)]
        # container based deployment won't have the deployment template as photons do.
        # So we will simply create an empty one.
        deployment_template = PhotonDeploymentTemplate()
    else:
        # No photon_id, photon_name, container_image, or container_command
        console.print(
            """
            You have not provided a photon_name, photon_id, or container image.
            Please use one of the following options:
            -p <photon_name>
            -i <photon_id>
            --container-image <container_image> and --container-command <container_command>
            to specify a photon or container image.
            """
        )
        sys.exit(1)
    # default timeout
    if (
        no_traffic_timeout is None
        and DEFAULT_TIMEOUT
        and target_gpu_utilization is None
        and replicas_static is None
        and autoscale_down is None
        and autoscale_gpu_util is None
        and autoscale_qpm is None
    ):
        console.print(
            "\nLepton is currently set to use a default timeout of [green]1"
            " hour[/]. This means that when there is no traffic for more than an"
            " hour, your deployment will automatically scale down to zero. This is"
            " to assist auto-release of unused debug deployments.\n- If you would"
            " like to run a long-running photon (e.g. for production), [green]set"
            " --no-traffic-timeout to 0[/].\n- If you would like to turn off"
            " default timeout, set the environment variable"
            " [green]LEPTON_DEFAULT_TIMEOUT=false[/].\n"
        )
        no_traffic_timeout = DEFAULT_TIMEOUT

    threshold = None

    if replicas_static:
        min_replicas = replicas_static
        max_replicas = replicas_static
        no_traffic_timeout = None

    if autoscale_down:
        parts = autoscale_down.split(",")
        replicas = int(parts[0])
        timeout = int(parts[1].rstrip("s"))
        min_replicas = replicas
        max_replicas = replicas
        no_traffic_timeout = timeout

    if autoscale_gpu_util:
        parts = autoscale_gpu_util.split(",")
        min_replicas = int(parts[0])
        max_replicas = int(parts[1])
        target_gpu_utilization = int(parts[2].rstrip("%"))

    if autoscale_qpm:
        parts = autoscale_qpm.split(",")
        min_replicas = int(parts[0])
        max_replicas = int(parts[1])
        threshold = float(parts[2])

    # resources
    spec.resource_requirement = ResourceRequirement(
        resource_shape=resource_shape
        or (deployment_template.resource_shape if deployment_template else None)
        or DEFAULT_RESOURCE_SHAPE,
        min_replicas=min_replicas,
        max_replicas=max_replicas,
    )

    if node_groups:
        node_group_ids = _get_valid_nodegroup_ids(node_groups)
        spec.resource_requirement.affinity = LeptonResourceAffinity(
            allowed_dedicated_node_groups=node_group_ids,
        )

    # include workspace token
    secret = list(secret)  # to convert secret from tuple to list
    if include_workspace_token:
        console.print("Including the workspace token for the photon execution.")
        _create_workspace_token_secret_var_if_not_existing(client)
        if "LEPTON_WORKSPACE_TOKEN" not in secret:
            secret += [
                "LEPTON_WORKSPACE_TOKEN",
            ]

    try:
        logger.trace(f"deployment_template:\n{deployment_template}")
        template_envs = deployment_template.env or {}
        env_list = list(env) or []
<<<<<<< HEAD
        secret_list = secret or []
        mount_list = mount or []
=======
        secret_list = list(secret) or []
        mount_list = list(mount) or []
>>>>>>> 60fb6389
        for k, v in template_envs.items():
            if v == ENV_VAR_REQUIRED:
                if not any(s.startswith(k + "=") for s in (env or [])):
                    console.print(
                        f"This deployment requires env var {k}, but it's missing."
                        f" Please specify it with --env {k}=YOUR_VALUE. Otherwise,"
                        " the deployment may fail."
                    )
            else:
                if not any(s.startswith(k + "=") for s in env_list):
                    # Adding default env variable if not specified.
                    env_list.append(f"{k}={v}")
        template_secrets = deployment_template.secret or []
        for k in template_secrets:
            if k not in secret_list:
                console.print(
                    f"This deployment requires secret {k}, but it's missing. Please"
                    f" set the secret, and specify it with --secret {k}. Otherwise,"
                    " the deployment may fail."
                )
        spec.envs = make_env_vars_from_strings(env_list, secret_list)
        spec.mounts = make_mounts_from_strings(mount_list)
        spec.api_tokens = make_token_vars_from_config(public, tokens)
        spec.image_pull_secrets = list(image_pull_secrets)
        spec.auto_scaler = AutoScaler(
            scale_down=(
                ScaleDown(no_traffic_timeout=no_traffic_timeout)
                if no_traffic_timeout
                else None
            ),
            target_gpu_utilization_percentage=target_gpu_utilization,
            target_throughput=(
                AutoscalerTargetThroughput(qpm=threshold) if threshold else None
            ),
        )

        spec.health = HealthCheck(
            liveness=(
                HealthCheckLiveness(initial_delay_seconds=initial_delay_seconds)
                if initial_delay_seconds
                else None
            )
        )
    except ValueError as e:
        console.print(
            f"Error encountered while processing deployment configs:\n[red]{e}[/]."
        )
        console.print("Failed to launch deployment.")
        sys.exit(1)
    name = name if name else (photon_name or photon_id)
    lepton_deployment = LeptonDeployment(
        metadata=Metadata(
            id=name,
            name=name,
            visibility=LeptonVisibility(visibility) if visibility else None,
        ),
        spec=spec,
    )
    client.deployment.create(lepton_deployment)
    console.print(
        f"Deployment created as [green]{name}[/]. Use `lep deployment"
        f" status -n {name}` to check the status."
    )


@deployment.command(name="list")
@click.option(
    "--pattern",
    "-p",
    help="Regular expression pattern to filter deployment names.",
    default=None,
)
def list_command(pattern):
    """
    Lists all deployments in the current workspace.
    """

    client = APIClient()

    deployments = client.deployment.list_all()
    # For the photon id field, we will show either the photon id, or the container
    # image name if the deployment is an arbitrary container.
    # Note: for pods, we will not show them here.
    records = [
        (
            (d.metadata.name),
            (
                d.spec.photon_id
                if d.spec.photon_id is not None
                else (d.spec.container.image or "（unknown）")
            ),
            d.metadata.created_at
            / 1000,  # convert to seconds from milliseconds # type: ignore
            d.status,
        )
        for d in deployments
        if not (d.spec.is_pod or False)
    ]
    if len(records) == 0:
        console.print(
            "No deployments found. Use `lep photon run` to create deployments."
        )
        return 0

    table = Table(
        title="deployments",
        show_lines=True,
        show_header=True,
        header_style="bold magenta",
    )
    table.add_column("name")
    table.add_column("photon id")
    table.add_column("created at")
    table.add_column("status")
    for name, photon_id, created_at, status in records:
        if pattern is not None and (name is None or not re.search(pattern, name)):
            continue
        table.add_row(
            name,
            photon_id,
            datetime.fromtimestamp(created_at).strftime("%Y-%m-%d\n%H:%M:%S"),
            status.state,
        )
    console.print(table)
    return 0


@deployment.command()
@click.option("--name", "-n", help="The deployment name to remove.", required=True)
def remove(name):
    """
    Removes a deployment.
    """
    client = APIClient()
    client.deployment.delete(name)
    console.print(f"Deployment [green]{name}[/] deleted successfully.")


@deployment.command()
@click.option("--name", "-n", help="The deployment name to get status.", required=True)
@click.option(
    "--show-tokens",
    "-t",
    is_flag=True,
    help=(
        "Show tokens for the deployment. Use with caution as this displays the tokens"
        " in plain text, and may be visible to others if you log the output."
    ),
)
def status(name, show_tokens):
    """
    Gets the status of a deployment.
    """
    check(name, "Deployment name not specified. Use `lep deployment status -n <name>`.")

    client = APIClient()

    dep_info = client.deployment.get(name)
    workspace_id = client.get_workspace_id()

    # todo: print a cleaner dep info.
    creation_time = datetime.fromtimestamp(
        dep_info.metadata.created_at / 1000  # type: ignore
    ).strftime("%Y-%m-%d %H:%M:%S")

    state = dep_info.status.state
    if state in ("Running", "Ready"):
        state = f"[green]{state}[/]"
    else:
        state = f"[yellow]{state}[/]"
    console.print(f"Time now:   {datetime.now().strftime('%Y-%m-%d %H:%M:%S')}")
    console.print(f"Created at: {creation_time}")

    if dep_info.spec.photon_id is not None:
        photon_id = dep_info.spec.photon_id
    else:
        photon_id = (
            (dep_info.spec.container.image or "unknow")
            if dep_info.spec.container
            else "unknow"
        )

    console.print("Photon ID: ", photon_id)

    console.print(f"State:      {state}")

    resource_requirement = dep_info.spec.resource_requirement

    if resource_requirement and resource_requirement.max_replicas:
        console.print(
            f"Replicas:   {resource_requirement.min_replicas}-"
            f"{resource_requirement.max_replicas}"
        )

    autoscaler = dep_info.spec.auto_scaler

    if autoscaler:
        timeout = (
            autoscaler.scale_down.no_traffic_timeout if autoscaler.scale_down else None
        )
        if timeout:
            console.print(f"Timeout(s): {timeout}")
        target_gpu_utilization_percentage = autoscaler.target_gpu_utilization_percentage
        if target_gpu_utilization_percentage:
            console.print(f"Target GPU: {target_gpu_utilization_percentage}%")
    if workspace_id:
        web_url = LEPTON_DEPLOYMENT_URL.format(
            workspace_id=workspace_id, deployment_name=name
        )
        console.print(f"Web UI:     {web_url}/demo")
    # Note: endpoint is not quite often used right now, so we will hide it for now.
    # console.print(f"Endpoint:   {dep_info['status']['endpoint']['external_endpoint']}")
    console.print(f"Is Public:  {'No' if dep_info.spec.api_tokens else 'Yes'}")

    if show_tokens and dep_info.spec.api_tokens:

        def stringfy_token(x):
            return x.value or f"[{x.value_from.token_name_ref}]"

        console.print(f"Tokens:     {stringfy_token(dep_info.spec.api_tokens[0])}")
        for token in dep_info.spec.api_tokens[1:]:
            console.print(f"            {stringfy_token(token)}")

    console.print("Replicas List:")

    reading_issue_root = client.deployment.get_readiness(name).root
    # Print a table of readiness information.
    table = Table(show_lines=False)
    table.add_column("replica id")
    table.add_column("status")
    table.add_column("message")
    ready_count = 0
    for id, value in reading_issue_root.items():
        reason = value[0].reason
        message = value[0].message
        # Do we need to display red?
        if reason == "Ready":
            reason = f"[green]{reason}[/]"
            ready_count += 1
        else:
            reason = f"[yellow]{reason}[/]"
        if message == "":
            message = "(empty)"
        table.add_row(id, reason, message)
    console.print(table)
    console.print(
        f"[green]{ready_count}[/] out of {len(reading_issue_root)} replicas ready."
    )

    deployment_terminations_root = client.deployment.get_termination(name).root

    if len(deployment_terminations_root):
        console.print("There are earlier terminations. Detailed Info:")
        table = Table(show_lines=False)
        table.add_column("replica id")
        table.add_column("start/end time")
        table.add_column("reason (code)")
        table.add_column("message")
        for id, event_list in deployment_terminations_root.items():
            for event in event_list:
                start_time = datetime.fromtimestamp(event.started_at).strftime(
                    "%Y-%m-%d %H:%M:%S"
                )
                end_time = datetime.fromtimestamp(event.finished_at).strftime(
                    "%Y-%m-%d %H:%M:%S"
                )
                code = event.exit_code
                reason = event.reason
                message = event.message if event.message else "(empty)"
                table.add_row(
                    id,
                    f"{start_time}\n{end_time}",
                    f"[yellow]{reason} ({code})[/]",
                    message,
                )
        console.print(table)


@deployment.command()
@click.option("--name", "-n", help="The deployment name to get log.", required=True)
@click.option("--replica", "-r", help="The replica name to get log.", default=None)
def log(name, replica):
    """
    Gets the log of a deployment. If `replica` is not specified, the first replica
    is selected. Otherwise, the log of the specified replica is shown. To get the
    list of replicas, use `lep deployment status`.
    """
    client = APIClient()

    if not replica:
        # obtain replica information, and then select the first one.
        console.print(
            f"Replica name not specified for [yellow]{name}[/]. Selecting the first"
            " replica."
        )

        replicas = client.deployment.get_replicas(name)
        check(len(replicas) > 0, f"No replicas found for [red]{name}[/].")
        replica = replicas[0].metadata.id_
        console.print(f"Selected replica [green]{replica}[/].")
    else:
        console.print(f"Showing log for replica [green]{replica}[/].")
    stream_or_err = client.deployment.get_log(name_or_deployment=name, replica=replica)  # type: ignore
    # Print the log as a continuous stream until the user presses Ctrl-C.
    try:
        for chunk in stream_or_err:
            console.print(chunk, end="")
    except KeyboardInterrupt:
        console.print("Disconnected.")
    except Exception:
        console.print("Connection stopped.")
        return
    else:
        console.print(
            "End of log. It seems that the deployment has not started, or already"
            " finished."
        )
        console.print(
            f"Use `lep deployment status -n {name}` to check the status of the"
            " deployment."
        )


@deployment.command()
@click.option("--name", "-n", help="The deployment name to update.", required=True)
@click.option(
    "--id",
    "-i",
    help="The new photon id to update to. Use `latest` for the latest id.",
    default=None,
)
@click.option(
    "--min-replicas",
    help=(
        "Number of replicas to update to. Pass `0` to scale the number"
        " of replicas to zero, in which case the deployemnt status page"
        " will show the deployment to be `not ready` until you scale it"
        " back with a positive number of replicas."
    ),
    type=int,
    default=None,
)
@click.option("--resource-shape", help="Resource shape.", default=None)
@click.option(
    "--public/--no-public",
    is_flag=True,
    default=None,
    help=(
        "If --public is specified, the deployment will be made public. If --no-public"
        " is specified, the deployment will be made non-public, with access tokens"
        " being the workspace token and the tokens specified by --tokens. If neither is"
        " specified, no change will be made to the access control of the deployment."
    ),
)
@click.option(
    "--tokens",
    help=(
        "Access tokens that can be used to access the deployment. See docs for"
        " details on access control. If no tokens is specified, we will not change the"
        " tokens of the deployment. If you want to remove all additional tokens, use"
        "--remove-tokens."
    ),
    multiple=True,
)
@click.option(
    "--remove-tokens",
    is_flag=True,
    default=False,
    help=(
        "If specified, all additional tokens will be removed, and the deployment will"
        " be either public (if --public) is specified, or only accessible with the"
        " workspace token (if --public is not specified)."
    ),
)
@click.option(
    "--no-traffic-timeout",
    type=int,
    default=None,
    help=(
        "If specified, the deployment will be scaled down to 0 replicas after the"
        " specified number of seconds without traffic. Set to 0 to explicitly change"
        " the deployment to have no timeout."
    ),
)
@click.option(
    "--visibility",
    type=str,
    help=(
        "Visibility of the deployment. Can be 'public' or 'private'. If private, the"
        " deployment will only be viewable by the creator and workspace admin."
    ),
)
@click.option(
    "--replicas-static",
    "-r",
    "-replicas",
    type=int,
    default=None,
    help="""
                Use this option if you want a fixed number of replicas and want to turn off autoscaling.
                For example, to set a fixed number of replicas to 2, you can use: 
                --replicas-static 2  or
                -r 2
            """,
    callback=validate_autoscale_options,
)
@click.option(
    "--autoscale-down",
    "-ad",
    type=str,
    default=None,
    help="""
                Use this option if you want to have replicas but scale down after a specified time of no traffic.
                For example, to set 2 replicas and scale down after 3600 seconds of no traffic,
                use: --autoscale-down 2,3600s or --autoscale-down 2,3600
                (Note: Do not include spaces around the comma.)
            """,
    callback=validate_autoscale_options,
)
@click.option(
    "--autoscale-gpu-util",
    "-agu",
    type=str,
    default=None,
    help="""
                Use this option to set a threshold for GPU utilization and enable the system to scale between
                a minimum and maximum number of replicas. For example,
                to scale between 1 (min_replica) and 3 (max_replica) with a 50% threshold,
                use: --autoscale-between 1,3,50% or --autoscale-between 1,3,50
                (Note: Do not include spaces around the comma.)

                If the GPU utilization is higher than the target GPU utilization,
                the autoscaler will scale up the replicas.
                If the GPU utilization is lower than the target GPU utilization,
                the autoscaler will scale down the replicas.
                The threshold value should be between 0 and 99.

            """,
    callback=validate_autoscale_options,
)
@click.option(
    "--autoscale-qpm",
    "-aq",
    type=str,
    default=None,
    help="""
                Use this option to set a threshold for QPM and enable the system to scale between
                a minimum and maximum number of replicas. For example,
                to scale between 1 (min_replica) and 3 (max_replica) with a 2.5 QPM,
                use: --autoscale-between 1,3,2.5
                (Note: Do not include spaces around the comma.)

                If the QPM is higher than the target QPM,
                the autoscaler will scale up the replicas.
                If the QPM is lower than the target QPM,
                the autoscaler will scale down the replicas.
                The threshold value should be between positive number.
            """,
    callback=validate_autoscale_options,
)
def update(
    name,
    id,
    min_replicas,
    resource_shape,
    public,
    tokens,
    remove_tokens,
    no_traffic_timeout,
    visibility,
    replicas_static,
    autoscale_down,
    autoscale_gpu_util,
    autoscale_qpm,
):
    """
    Updates a deployment. Note that for all the update options, changes are made
    as replacements, and not incrementals. For example, if you specify `--tokens`,
    old tokens are replaced by the new set of tokens.
    """

    client = APIClient()
    if id == "latest":
        lepton_deployment = client.deployment.get(name)
        current_photon_id = lepton_deployment.spec.photon_id

        public_photon = (
            lepton_deployment.spec.photon_namespace or "private"
        ) == "public"

        photons = client.photon.list_all(public_photon)

        for photon in photons:
            if photon.id_ == current_photon_id:
                current_photon_name = photon.name
                break
        else:
            console.print(
                f"Cannot find current photon ([red]{current_photon_id}[/]) in workspace"
                f" [red]{WorkspaceRecord.get_current_workspace_id()}[/]."
            )
            sys.exit(1)
        records = [
            (photon.name, photon.model, photon.id_, photon.created_at)
            for photon in photons
            if photon.name == current_photon_name
        ]
        id = sorted(records, key=lambda x: x[3])[-1][2]  # type: ignore
        console.print(f"Updating to latest photon id [green]{id}[/].")
    if remove_tokens:
        # [] means removing all tokens
        tokens = []
    elif len(tokens) == 0:
        # None means no change
        tokens = None

    max_replicas = None
    target_gpu_utilization = 0
    no_traffic_timeout = no_traffic_timeout if no_traffic_timeout else 0
    threshold = 0
    if replicas_static:
        min_replicas = replicas_static
        max_replicas = replicas_static

    if autoscale_down:
        parts = autoscale_down.split(",")
        replicas = int(parts[0])
        timeout = int(parts[1].rstrip("s"))
        min_replicas = replicas
        max_replicas = replicas
        no_traffic_timeout = timeout

    if autoscale_gpu_util:
        parts = autoscale_gpu_util.split(",")
        min_replicas = int(parts[0])
        max_replicas = int(parts[1])
        target_gpu_utilization = int(parts[2].rstrip("%"))

    if autoscale_qpm:
        parts = autoscale_qpm.split(",")
        min_replicas = int(parts[0])
        max_replicas = int(parts[1])
        threshold = float(parts[2])

    lepton_deployment_spec = LeptonDeploymentUserSpec(
        photon_id=id,
        resource_requirement=ResourceRequirement(
            min_replicas=min_replicas,
            max_replicas=max_replicas,
            resource_shape=resource_shape,
        ),
        api_tokens=make_token_vars_from_config(
            is_public=public,
            tokens=tokens,
        ),
        auto_scaler=AutoScaler(
            scale_down=ScaleDown(no_traffic_timeout=no_traffic_timeout),
            target_gpu_utilization_percentage=target_gpu_utilization,
            target_throughput=AutoscalerTargetThroughput(qpm=threshold),
        ),
    )

    lepton_deployment = LeptonDeployment(
        metadata=Metadata(
            id=name,
            name=name,
            visibility=LeptonVisibility(visibility) if visibility else None,
        ),
        spec=lepton_deployment_spec,
    )

    client.deployment.update(
        name_or_deployment=name,
        spec=lepton_deployment,
    )
    console.print(f"Deployment [green]{name}[/] updated.")


@deployment.command()
@click.option("--name", "-n", help="The deployment name to get status.", required=True)
def events(name):
    """
    List events of the deployment
    """
    client = APIClient()
    events = client.deployment.get_events(name)

    table = Table(title="Deployment Events", show_header=True, show_lines=False)
    table.add_column("Deployment Name")
    table.add_column("Type")
    table.add_column("Reason")
    table.add_column("Regarding")
    table.add_column("Count")
    table.add_column("Last Observed Time")
    for event in events:
        date_string = event.last_observed_time.strftime("%Y-%m-%d %H:%M:%S")
        table.add_row(
            name,
            event.type_,
            event.reason,
            str(event.regarding),
            str(event.count),
            date_string,
        )
    console.print(table)


def add_command(cli_group):
    cli_group.add_command(deployment)<|MERGE_RESOLUTION|>--- conflicted
+++ resolved
@@ -715,13 +715,8 @@
         logger.trace(f"deployment_template:\n{deployment_template}")
         template_envs = deployment_template.env or {}
         env_list = list(env) or []
-<<<<<<< HEAD
-        secret_list = secret or []
-        mount_list = mount or []
-=======
         secret_list = list(secret) or []
         mount_list = list(mount) or []
->>>>>>> 60fb6389
         for k, v in template_envs.items():
             if v == ENV_VAR_REQUIRED:
                 if not any(s.startswith(k + "=") for s in (env or [])):
