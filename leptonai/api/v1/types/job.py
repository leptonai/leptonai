import warnings
from enum import Enum
from pydantic import BaseModel, field_validator
from typing import Optional, List, Any

from .affinity import LeptonResourceAffinity
from .common import Metadata
from .deployment import (
    LeptonContainer,
    LeptonMetrics,
    EnvVar,
    Mount,
    LeptonLog,
    QueueConfig,
)

DefaultTTLSecondsAfterFinished: int = 600


class ReservationConfig(BaseModel):
    reservation_id: Optional[str] = None


class LeptonJobTimeSchedule(BaseModel):
    """Schedule for job execution time."""

    start_at: Optional[int] = None  # StartAt is unix time in seconds


class LeptonJobUserSpec(BaseModel):
    """
    The desired state of a Lepton Job.
    """

    resource_shape: Optional[str] = None
    affinity: Optional[LeptonResourceAffinity] = None
    container: LeptonContainer = LeptonContainer()
    shared_memory_size: Optional[int] = None
    completions: Optional[int] = 1
    parallelism: Optional[int] = 1
    max_failure_retry: Optional[int] = None
    max_job_failure_retry: Optional[int] = None
<<<<<<< HEAD
    envs: List[EnvVar] = []
    mounts: List[Mount] = []
    image_pull_secrets: List[str] = []
    ttl_seconds_after_finished: Optional[int] = DefaultTTLSecondsAfterFinished
=======
    envs: Optional[List[EnvVar]] = []
    mounts: Optional[List[Mount]] = []
    image_pull_secrets: Optional[List[str]] = []
    ttl_seconds_after_finished: Optional[int] = None
>>>>>>> 369ac161
    intra_job_communication: Optional[bool] = None
    privileged: Optional[bool] = None
    metrics: Optional[LeptonMetrics] = None
    log: Optional[LeptonLog] = None
    queue_config: Optional[QueueConfig] = None
    stopped: Optional[bool] = None
    reservation_config: Optional[ReservationConfig] = None
<<<<<<< HEAD
    time_schedule: Optional[LeptonJobTimeSchedule] = None
=======

    # --- ensure backend-required defaults when value is null/absent when using templates ---
    @field_validator("completions", "parallelism", mode="before")
    @classmethod
    def _none_to_one(cls, v: Any) -> int:  # noqa: ANN401
        return 1 if v is None else v

    @field_validator("envs", "mounts", "image_pull_secrets", mode="before")
    @classmethod
    def _none_to_empty(cls, v: Any):  # noqa: ANN401
        return [] if v is None else v


DefaultTTLSecondsAfterFinished: int = 600
>>>>>>> 369ac161


class LeptonJobState(str, Enum):
    Starting = "Starting"
    Running = "Running"
    Failed = "Failed"
    Completed = "Completed"
    Stopped = "Stopped"
    Stopping = "Stopping"
    Deleting = "Deleting"
    Deleted = "Deleted"
    Restarting = "Restarting"
    Archived = "Archived"
    Queueing = "Queueing"
    Awaiting = "Awaiting"
    PendingRetry = "PendingRetry"
    Unknown = "UNK"

    @classmethod
    def _missing_(cls, value):
        if value:
            warnings.warn("You might be using an out of date SDK. consider updating.")
        return cls.Unknown


class LeptonJobStatusDetails(BaseModel):
    """
    The current status of a Lepton Job.
    """

    job_name: Optional[str] = None
    state: Optional[LeptonJobState] = None
    ready: Optional[int] = 0
    active: Optional[int] = 0
    failed: Optional[int] = 0
    succeeded: Optional[int] = 0
    creation_time: Optional[int] = None
    completion_time: Optional[int] = None


class LeptonJobStatus(LeptonJobStatusDetails):
    job_history: List[LeptonJobStatusDetails] = []


class LeptonJob(BaseModel):
    metadata: Metadata
    spec: LeptonJobUserSpec = LeptonJobUserSpec()
    status: Optional[LeptonJobStatus] = None<|MERGE_RESOLUTION|>--- conflicted
+++ resolved
@@ -26,7 +26,6 @@
 
     start_at: Optional[int] = None  # StartAt is unix time in seconds
 
-
 class LeptonJobUserSpec(BaseModel):
     """
     The desired state of a Lepton Job.
@@ -40,17 +39,10 @@
     parallelism: Optional[int] = 1
     max_failure_retry: Optional[int] = None
     max_job_failure_retry: Optional[int] = None
-<<<<<<< HEAD
-    envs: List[EnvVar] = []
-    mounts: List[Mount] = []
-    image_pull_secrets: List[str] = []
-    ttl_seconds_after_finished: Optional[int] = DefaultTTLSecondsAfterFinished
-=======
     envs: Optional[List[EnvVar]] = []
     mounts: Optional[List[Mount]] = []
     image_pull_secrets: Optional[List[str]] = []
-    ttl_seconds_after_finished: Optional[int] = None
->>>>>>> 369ac161
+    ttl_seconds_after_finished: Optional[int] = DefaultTTLSecondsAfterFinished
     intra_job_communication: Optional[bool] = None
     privileged: Optional[bool] = None
     metrics: Optional[LeptonMetrics] = None
@@ -58,9 +50,7 @@
     queue_config: Optional[QueueConfig] = None
     stopped: Optional[bool] = None
     reservation_config: Optional[ReservationConfig] = None
-<<<<<<< HEAD
     time_schedule: Optional[LeptonJobTimeSchedule] = None
-=======
 
     # --- ensure backend-required defaults when value is null/absent when using templates ---
     @field_validator("completions", "parallelism", mode="before")
@@ -74,8 +64,8 @@
         return [] if v is None else v
 
 
-DefaultTTLSecondsAfterFinished: int = 600
->>>>>>> 369ac161
+
+
 
 
 class LeptonJobState(str, Enum):
